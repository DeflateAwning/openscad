--- conflicted
+++ resolved
@@ -56,15 +56,6 @@
 !isEmpty(VERSION_DAY): DEFINES += OPENSCAD_DAY=$$VERSION_DAY
 win32:DEFINES += _USE_MATH_DEFINES NOMINMAX _CRT_SECURE_NO_WARNINGS YY_NO_UNISTD_H
 
-<<<<<<< HEAD
-CONFIG(mingw-cross-env) {
-  LIBS += mingw-cross-env/lib/libglew32s.a mingw-cross-env/lib/libglut.a mingw-cross-env/lib/libopengl32.a mingw-cross-env/lib/libGLEW.a mingw-cross-env/lib/libglaux.a mingw-cross-env/lib/libglu32.a mingw-cross-env/lib/libopencsg.a mingw-cross-env/lib/libmpfr.a mingw-cross-env/lib/libCGAL.a
-  QMAKE_CXXFLAGS += -fpermissive
-}
-else {
-  #disable warning about too long decorated names
-  win32:QMAKE_CXXFLAGS += -wd4503
-=======
 # disable MSVC warnings that are of very low importance
 win32:*msvc* {
   # disable warning about too long decorated names
@@ -75,7 +66,6 @@
   QMAKE_CXXFLAGS += -wd4100
   # lexer uses strdup() & other POSIX stuff
   QMAKE_CXXFLAGS += -D_CRT_NONSTDC_NO_DEPRECATE
->>>>>>> e2caf372
 }
 
 # disable Eigen SIMD optimizations for non-Mac OSX
