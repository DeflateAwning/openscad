#!/bin/bash
#
# This script creates a binary release of OpenSCAD. This should work
# under Mac OS X, Linux 32bit, Linux 64bit, and Linux->Win32 MXE cross-build.
# Windows under msys has not been tested recently.
#
# The script will create a file called openscad-<versionstring>.<extension> in
# the current directory (or under ./mingw32 or ./mingw64)
#
# Usage: release-common.sh [-v <versionstring>] [-c] [-mingw[32|64]] [-tests]
#  -v       Version string (e.g. -v 2010.01)
#  -d       Version date (e.g. -d 2010.01.23)
#  -mingw32 Cross-compile for win32 using MXE
#  -mingw64 Cross-compile for win64 using MXE
#  -snapshot Build a snapshot binary (make e.g. experimental features available, build with commit info)
#  -tests   Build additional package containing the regression tests
#
# If no version string or version date is given, todays date will be used (YYYY-MM-DD)
# If only version date is given, it will be used also as version string.
# If no make target is given, release will be used on Windows, none one Mac OS X
#
# The mingw cross compile depends on the MXE cross-build tools. Please
# see the README.md file on how to install these dependencies. To debug
# the mingw-cross build process, set env var FAKEMAKE=1 to fake-make the
# .exe files
#

# convert end-of-line in given file from unix \n to dos/windows(TM) \r\n
# see https://kb.iu.edu/data/acux.html
lf2crlf()
{
	fname=$1
	if [ "`command -v unix2dos`" ]; then
		unix2dos $fname
		return
	fi
	if [ "`command -v awk`" ]; then
		echo using awk to convert end of line markers in $fname
		awk 'sub("$", "\r")' $fname > $fname".temp"
		mv $fname".temp" $fname
		return
	fi
	echo 'warning- cant change eol to cr eol'
}

printUsage()
{
  echo "Usage: $0 -v <versionstring> -d <versiondate> -c -mingw32
  echo
  echo "  Example: $0 -v 2010.01
}

OPENSCADDIR=$PWD
if [ ! -f $OPENSCADDIR/openscad.pro ]; then
  echo "Must be run from the OpenSCAD source root directory"
  exit 1
fi

CONFIG=deploy

if [[ "$OSTYPE" =~ "darwin" ]]; then
  OS=MACOSX
elif [[ $OSTYPE == "msys" ]]; then
  OS=WIN
elif [[ $OSTYPE == "linux-gnu" ]]; then
  OS=LINUX
  if [[ `uname -m` == "x86_64" ]]; then
    ARCH=64
  else
    ARCH=32
  fi
  echo "Detected build-machine ARCH: $ARCH"
fi

if [ "`echo $* | grep mingw32`" ]; then
  OS=UNIX_CROSS_WIN
  ARCH=32
  echo Mingw-cross build using ARCH=32
fi

if [ "`echo $* | grep mingw64`" ]; then
  OS=UNIX_CROSS_WIN
  ARCH=64
  echo Mingw-cross build using ARCH=64
fi

if [ "`echo $* | grep snapshot`" ]; then
  CONFIG="$CONFIG experimental"
  OPENSCAD_COMMIT=`git log -1 --pretty=format:"%h"`
fi

BUILD_TESTS=
if [ "`echo $* | grep tests`" ]; then
  BUILD_TESTS=1
fi

if [ $OS ]; then
  echo "Detected OS: $OS"
else
  echo "Error: Couldn't detect OSTYPE"
  exit
fi

while getopts 'v:d:c' c
do
  case $c in
    v) VERSION=$OPTARG;;
    d) VERSIONDATE=$OPTARG;;
  esac
done

if test -z "$VERSIONDATE"; then
    VERSIONDATE=`date "+%Y.%m.%d"`
fi
if test -z "$VERSION"; then
    VERSION=$VERSIONDATE
fi

export VERSIONDATE
export VERSION

if [ $FAKEMAKE ]; then
  echo 'fake make on:' $FAKEMAKE
else
  FAKEMAKE=
fi

echo "Checking pre-requisites..."

case $OS in
    UNIX_CROSS_WIN)
        MAKENSIS=
        if [ "`command -v makensis`" ]; then
            MAKENSIS=makensis
        elif [ "`command -v i686-pc-mingw32-makensis`" ]; then
            # we cant find systems nsis so look for the MXE's version.
            # MXE has its own makensis, but its only available under
            # 32-bit MXE. note that the cross-version in theory works
            # the same as the linux version so we can use them, in
            # theory, interchangeably. its not really a 'cross' nsis
            # todo - when doing 64 bit mingw build, see if we can call
            # 32bit nsis here.
            MAKENSIS=i686-pc-mingw32-makensis
        else
            echo "makensis not found. please install nsis on your system."
            echo "(for example, on debian linux, try apt-get install nsis)"
            exit 1
        fi
        echo NSIS makensis found: $MAKENSIS
    ;;
esac

if [ ! -e $OPENSCADDIR/libraries/MCAD/__init__.py ]; then
  echo "Downloading MCAD"
  git submodule init
  git submodule update
else
  echo "MCAD found:" $OPENSCADDIR/libraries/MCAD
fi

if [ -d .git ]; then
  git submodule update
fi

echo "Building openscad-$VERSION ($VERSIONDATE) $CONFIG..."

if [ ! $NUMCPU ]; then
  echo "note: you can 'export NUMCPU=x' for multi-core compiles (x=number)";
  NUMCPU=1
fi
echo "NUMCPU: " $NUMCPU



case $OS in
    LINUX|MACOSX) 
        TARGET=
        # for QT4 set QT_SELECT=4
        QT_SELECT=5
        export QT_SELECT
        ;;
    WIN) 
        export QTDIR=/c/devmingw/qt2009.03
        export QTMAKESPEC=win32-g++
        export PATH=$PATH:/c/devmingw/qt2009.03/bin:/c/devmingw/qt2009.03/qt/bin
        ZIP="/c/Program Files/7-Zip/7z.exe"
        ZIPARGS="a -tzip"
        TARGET=release
        ;;
    UNIX_CROSS_WIN) 
        . ./scripts/setenv-mingw-xbuild.sh $ARCH
        TARGET=release
        ZIP="zip"
        ZIPARGS="-r -q"
        ;;
esac


case $OS in
    UNIX_CROSS_WIN)
        cd $DEPLOYDIR && qmake VERSION=$VERSION OPENSCAD_COMMIT=$OPENSCAD_COMMIT CONFIG+="$CONFIG" CONFIG+=mingw-cross-env CONFIG-=debug ../openscad.pro
        cd $OPENSCADDIR
    ;;
    *)
	QMAKE="`command -v qmake-qt5`"
	if [ ! -x "$QMAKE" ]
	then
		QMAKE=qmake
	fi
	"$QMAKE" VERSION=$VERSION OPENSCAD_COMMIT=$OPENSCAD_COMMIT CONFIG+="$CONFIG" CONFIG-=debug openscad.pro
    ;;
esac

case $OS in
    UNIX_CROSS_WIN)
        cd $DEPLOYDIR
        make clean ## comment out for test-run
        cd $OPENSCADDIR
    ;;
    *)
        make -s clean
    ;;
esac

case $OS in
    MACOSX) 
        rm -rf OpenSCAD.app
        ;;
    WIN)
        #if the following files are missing their tried removal stops the build process on msys
        touch -t 200012121010 parser_yacc.h parser_yacc.cpp lexer_lex.cpp
        ;;
    UNIX_CROSS_WIN)
        # kludge to enable paralell make
        touch -t 200012121010 $OPENSCADDIR/src/parser_yacc.h
        touch -t 200012121010 $OPENSCADDIR/src/parser_yacc.cpp
        touch -t 200012121010 $OPENSCADDIR/src/parser_yacc.hpp
        touch -t 200012121010 $OPENSCADDIR/src/lexer_lex.cpp
        ;;
esac

echo "Building GUI binary..."

case $OS in
    UNIX_CROSS_WIN)
        # make main openscad.exe
        cd $DEPLOYDIR
        if [ $FAKEMAKE ]; then
            echo "notexe. debugging build process" > $TARGET/openscad.exe
        else
            make $TARGET -j$NUMCPU
        fi
        if [ ! -e $TARGET/openscad.exe ]; then
            echo "cant find $TARGET/openscad.exe. build failed. stopping."
            exit
        fi
        # make console pipe-able openscad.com - see winconsole.pri for info
        qmake CONFIG+=winconsole ../openscad.pro
        make
        if [ ! -e $TARGET/openscad.com ]; then
            echo "cant find $TARGET/openscad.com. build failed. stopping."
            exit
        fi
        cd $OPENSCADDIR
    ;;
    LINUX)
        if [ $FAKEMAKE ]; then
            echo "notexe. debugging build process" > $TARGET/openscad
        else
            make $TARGET -j$NUMCPU
        fi
    ;;
    *)
        make -j$NUMCPU $TARGET
    ;;
esac

if [[ $? != 0 ]]; then
  echo "Error building OpenSCAD. Aborting."
  exit 1
fi


echo "Building test suite..."

if [ $BUILD_TESTS ]; then
  case $OS in
    UNIX_CROSS_WIN)
        TESTBUILD_MACHINE=x86_64-w64-mingw32
        # dont use build-machine trilpe in TESTBINDIR because the 'mingw32'
        # will confuse people who are on 64 bit machines
        TESTBINDIR=tests-build
        export TESTBUILD_MACHINE
        export TESTBINDIR
        if [[ $ARCH == 32 ]]; then
            TESTBUILD_MACHINE=i686-pc-mingw32
        fi
        cd $DEPLOYDIR
        mkdir $TESTBINDIR
        cd $TESTBINDIR
        cmake $OPENSCADDIR/tests/ \
          -DCMAKE_TOOLCHAIN_FILE=../tests/CMingw-cross-env.cmake \
          -DMINGW_CROSS_ENV_DIR=$MXEDIR \
          -DMACHINE=$TESTBUILD_MACHINE
        if [ $FAKEMAKE ]; then
            echo "notexe. debugging build process" > openscad_nogui.exe
        else
            make -j$NUMCPU
        fi
        if [ ! -e openscad_nogui.exe ]; then
            echo 'test cross-build failed'
            exit 1
        fi
        cd $OPENSCADDIR
    ;;
    *)
        echo 'test suite build not implemented for osx/linux'
    ;;
  esac
fi # BUILD_TESTS

echo "Creating directory structure..."

case $OS in
    MACOSX)
        EXAMPLESDIR=OpenSCAD.app/Contents/Resources/examples
        LIBRARYDIR=OpenSCAD.app/Contents/Resources/libraries
        FONTDIR=OpenSCAD.app/Contents/Resources/fonts
<<<<<<< HEAD
        TRANSLATIONDIR=OpenSCAD.app/Contents/Resources/locale
=======
        COLORSCHEMESDIR=OpenSCAD.app/Contents/Resources/color-schemes
>>>>>>> 31b90d1a
    ;;
    UNIX_CROSS_WIN)
        cd $OPENSCADDIR
        EXAMPLESDIR=$DEPLOYDIR/openscad-$VERSION/examples/
        LIBRARYDIR=$DEPLOYDIR/openscad-$VERSION/libraries/
        FONTDIR=$DEPLOYDIR/openscad-$VERSION/fonts/
<<<<<<< HEAD
        TRANSLATIONDIR=$DEPLOYDIR/openscad-$VERSION/locale/
=======
        COLORSCHEMESDIR=$DEPLOYDIR/openscad-$VERSION/color-schemes/
>>>>>>> 31b90d1a
        rm -rf $DEPLOYDIR/openscad-$VERSION
        mkdir $DEPLOYDIR/openscad-$VERSION
    ;;
    *)
        EXAMPLESDIR=openscad-$VERSION/examples/
        LIBRARYDIR=openscad-$VERSION/libraries/
        FONTDIR=openscad-$VERSION/fonts/
<<<<<<< HEAD
        TRANSLATIONDIR=openscad-$VERSION/locale/
=======
        COLORSCHEMESDIR=openscad-$VERSION/color-schemes/
>>>>>>> 31b90d1a
        rm -rf openscad-$VERSION
        mkdir openscad-$VERSION
    ;;
esac

if [ -n $EXAMPLESDIR ]; then
    echo $EXAMPLESDIR
    mkdir -p $EXAMPLESDIR
    rm -f examples.tar
    tar cf examples.tar examples
    cd $EXAMPLESDIR/.. && tar xf $OPENSCADDIR/examples.tar && cd $OPENSCADDIR
    rm -f examples.tar
    chmod -R 644 $EXAMPLESDIR/*/*
fi
if [ -n $FONTDIR ]; then
  echo $FONTDIR
  mkdir -p $FONTDIR
  cp -a fonts/* $FONTDIR
  case $OS in
    MACOSX) 
      cp -a fonts-osx/* $FONTDIR
      ;;
    UNIX_CROSS_WIN)
      cp -a "$DEPLOYDIR"/mingw-cross-env/etc/fonts/. "$FONTDIR"
      ;;
  esac
fi
if [ -n $COLORSCHEMESDIR ]; then
  echo $COLORSCHEMESDIR
  mkdir -p $COLORSCHEMESDIR
  cp -a color-schemes/* $COLORSCHEMESDIR
fi
if [ -n $LIBRARYDIR ]; then
    echo $LIBRARYDIR
    mkdir -p $LIBRARYDIR
    # exclude the .git stuff from MCAD which is a git submodule.
    # tar is a relatively portable way to do exclusion, without the
    # risks of rm
    rm -f libraries.tar
    tar cf libraries.tar --exclude=.git* libraries
    cd $LIBRARYDIR/.. && tar xf $OPENSCADDIR/libraries.tar && cd $OPENSCADDIR
    rm -f libraries.tar
    chmod -R u=rwx,go=r,+X $LIBRARYDIR/*
fi
if [ -n $TRANSLATIONDIR ]; then
  echo $TRANSLATIONDIR
  mkdir -p $TRANSLATIONDIR
  cd po && tar cvf $OPENSCADDIR/translations.tar */*/*.mo && cd $OPENSCADDIR
  cd $TRANSLATIONDIR && tar xvf $OPENSCADDIR/translations.tar && cd $OPENSCADDIR
  rm -f translations.tar
fi

echo "Creating archive.."

case $OS in
    MACOSX)
        /usr/libexec/PlistBuddy -c "Set :CFBundleVersion $VERSIONDATE" OpenSCAD.app/Contents/Info.plist
        macdeployqt OpenSCAD.app -dmg -no-strip
        mv OpenSCAD.dmg OpenSCAD-$VERSION.dmg
        hdiutil internet-enable -yes -quiet OpenSCAD-$VERSION.dmg
        echo "Binary created: OpenSCAD-$VERSION.dmg"
    ;;
    WIN)
        #package
        cp win32deps/* openscad-$VERSION
        cp $TARGET/openscad.exe openscad-$VERSION
        cp $TARGET/openscad.com openscad-$VERSION
        rm -f openscad-$VERSION.x86-$ARCH.zip
        "$ZIP" $ZIPARGS openscad-$VERSION.x86-$ARCH.zip openscad-$VERSION
        rm -rf openscad-$VERSION
        echo "Binary created: openscad-$VERSION.zip"
        ;;
    UNIX_CROSS_WIN)
        cd $OPENSCADDIR
        cd $DEPLOYDIR
        BINFILE=$DEPLOYDIR/OpenSCAD-$VERSION-x86-$ARCH.zip
        INSTFILE=$DEPLOYDIR/OpenSCAD-$VERSION-x86-$ARCH-Installer.exe

        #package
        echo "Creating binary zip package"
        cp $TARGET/openscad.exe openscad-$VERSION
        cp $TARGET/openscad.com openscad-$VERSION
        rm -f OpenSCAD-$VERSION.x86-$ARCH.zip
        "$ZIP" $ZIPARGS $BINFILE openscad-$VERSION
        cd $OPENSCADDIR
        echo "Binary zip package created"

        echo "Creating installer"
        echo "Copying NSIS files to $DEPLOYDIR/openscad-$VERSION"
        cp ./scripts/installer$ARCH.nsi $DEPLOYDIR/openscad-$VERSION/installer_arch.nsi
        cp ./scripts/installer.nsi $DEPLOYDIR/openscad-$VERSION/
        cp ./scripts/mingw-file-association.nsh $DEPLOYDIR/openscad-$VERSION/
        cp ./scripts/x64.nsh $DEPLOYDIR/openscad-$VERSION/
        cp ./scripts/LogicLib.nsh $DEPLOYDIR/openscad-$VERSION/
        cd $DEPLOYDIR/openscad-$VERSION
        NSISDEBUG=-V2
        # NSISDEBUG=      # leave blank for full log
        echo $MAKENSIS $NSISDEBUG installer.nsi
        $MAKENSIS $NSISDEBUG installer.nsi
        cp $DEPLOYDIR/openscad-$VERSION/openscad_setup.exe $INSTFILE
        cd $OPENSCADDIR

        if [ -e $BINFILE ]; then
            if [ -e $INSTFILE ]; then
                echo
                echo "Binary created:" $BINFILE
                echo "Installer created:" $INSTFILE
                echo
            else
                echo "Build failed. Cannot find" $INSTFILE
            fi
        else
            echo "Build failed. Cannot find" $BINFILE
            exit 1
        fi
        ;;
    LINUX)
        # Do stuff from release-linux.sh
        mkdir openscad-$VERSION/bin
        mkdir -p openscad-$VERSION/lib/openscad
        cp scripts/openscad-linux openscad-$VERSION/bin/openscad
        cp openscad openscad-$VERSION/lib/openscad/
        if [[ $ARCH == 64 ]]; then
              gcc -o chrpath_linux -DSIZEOF_VOID_P=8 scripts/chrpath_linux.c
        else
              gcc -o chrpath_linux -DSIZEOF_VOID_P=4 scripts/chrpath_linux.c
        fi
        ./chrpath_linux -d openscad-$VERSION/lib/openscad/openscad

	QTLIBDIR=$(dirname $(ldd openscad | grep Qt5Gui | head -n 1 | awk '{print $3;}'))
	( ldd openscad ; ldd "$QTLIBDIR"/qt5/plugins/platforms/libqxcb.so ) \
		| sed -re 's,.* => ,,; s,[\t ].*,,;' -e '/^$/d' -e '/libc\.so|libm\.so|libdl\.so|libgcc_|libpthread\.so/d' \
		| sort -u \
		| xargs cp -vt "openscad-$VERSION/lib/openscad/"
	PLATFORMDIR="openscad-$VERSION/lib/openscad/platforms/"
	mkdir -p "$PLATFORMDIR"
	cp -av "$QTLIBDIR"/qt5/plugins/platforms/libqxcb.so "$PLATFORMDIR"
	DRIDRIVERDIR=$(find /usr/lib -xdev -type d -name dri)
	if [ -d "$DRIDRIVERDIR" ]
	then
		DRILIB="openscad-$VERSION/lib/openscad/dri/"
		mkdir -p "$DRILIB"
		cp -av "$DRIDRIVERDIR"/swrast_dri.so "$DRILIB"
	fi

        strip openscad-$VERSION/lib/openscad/*
        mkdir -p openscad-$VERSION/share/appdata
	cp icons/openscad.{desktop,png,xml} openscad-$VERSION/share/appdata
        cp scripts/installer-linux.sh openscad-$VERSION/install.sh
        chmod 755 -R openscad-$VERSION/
        PACKAGEFILE=openscad-$VERSION.x86-$ARCH.tar.gz
        tar cz openscad-$VERSION > $PACKAGEFILE
        echo
        echo "Binary created:" $PACKAGEFILE
        echo
        ;;
esac




if [ $BUILD_TESTS ]; then
  echo "Creating regression tests package..."
  case $OS in
    MACOSX)
        echo 'building regression test package on OSX not implemented'
    ;;
    WIN)
        echo 'building regression test package on Win not implemented'
        ;;
    UNIX_CROSS_WIN)
        # Build a .zip file containing all the files we need to run a
        # ctest on Windows(TM). For the sake of simplicity, we do not
        # create an installer for the tests.

        echo "Copying files..."
        cd $OPENSCADDIR
        # This copies a lot of unnecessary stuff but that's OK.
        # as above, we use tar as a somewhat portable way to do 'exclude'
        # while copying.
        rm -f ./ostests.tar
       	for subdir in tests testdata libraries examples doc; do
          tar prvf ./ostests.tar --exclude=.git* --exclude=*/mingw64/* --exclude=*/mingw32/* --exclude=*.cc.obj --exclude=*.a $subdir
        done
        cd $DEPLOYDIR
        tar prvf $OPENSCADDIR/ostests.tar --exclude=.git* --exclude=*/mingw* --exclude=*.cc.obj --exclude=*.a $TESTBINDIR

        cd $DEPLOYDIR
        if [ -e ./OpenSCAD-Tests-$VERSION ]; then
          rm -rf ./OpenSCAD-Tests-$VERSION
        fi
        mkdir OpenSCAD-Tests-$VERSION
        cd OpenSCAD-Tests-$VERSION
        tar pxf $OPENSCADDIR/ostests.tar
        rm -f $OPENSCADDIR/ostests.tar

        # Now we have the basic files copied into our tree that will become
        # our .zip file. We also want to move some files around for easier
        # access for the user:
        cd $DEPLOYDIR
        cd ./OpenSCAD-Tests-$VERSION
        echo "Copying files for ease of use when running from cmdline"
        cp -v ./tests/OpenSCAD_Test_Console.py .
        cp -v ./tests/WinReadme.txt .
        cp -v ./tests/mingw_convert_ctest.py ./$TESTBINDIR
	cp -v ./tests/mingwcon.bat ./$TESTBINDIR

        echo "Creating mingw_cross_info.py file"
        cd $DEPLOYDIR
        cd ./OpenSCAD-Tests-$VERSION
        cd $TESTBINDIR
        if [ -e ./mingw_cross_info.py ]; then
          rm -f ./mingw_cross_info.py
        fi
        echo "# created automatically by release-common.sh from within linux " >> mingw_cross_info.py
        echo "linux_abs_basedir='"$OPENSCADDIR"'" >> mingw_cross_info.py
        echo "linux_abs_builddir='"$DEPLOYDIR/$TESTBINDIR"'" >> mingw_cross_info.py
        echo "bindir='"$TESTBINDIR"'" >> mingw_cross_info.py
        # fixme .. parse CTestTestfiles to find linux+convert python strings
        # or have CMake itself dump them during it's cross build cmake call
        echo "linux_python='"`which python`"'" >> mingw_cross_info.py
        # note- this has to match the CMakeLists.txt line that sets the
        # convert executable... and CMingw-cross-env.cmake's skip-imagemagick
        # setting. what a kludge!
        echo "linux_convert='/bin/echo'" >> mingw_cross_info.py
        echo "win_installdir='OpenSCAD_Tests_"$VERSIONDATE"'" >> mingw_cross_info.py

	echo 'Converting linefeed to carriage-return+linefeed'
	for textfile in `find . | grep txt$`; do lf2crlf $textfile; done
	for textfile in `find . | grep py$`; do lf2crlf $textfile; done
	for textfile in `find . | grep cmake$`; do lf2crlf $textfile; done
	for textfile in `find . | grep bat$`; do lf2crlf $textfile; done

        # Test binaries can be hundreds of megabytes due to debugging info.
        # By default, we strip that. In most cases we wont need it and it
        # causes too many problems to have >100MB files.
        echo "stripping .exe binaries"
        cd $DEPLOYDIR
        cd ./OpenSCAD-Tests-$VERSION
        cd $TESTBINDIR
        if [ "`command -v $TESTBUILD_MACHINE'-strip' `" ]; then
            for exefile in *exe; do
                ls -sh $exefile
                echo $TESTBUILD_MACHINE'-strip' $exefile
                $TESTBUILD_MACHINE'-strip' $exefile
                ls -sh $exefile
            done
        fi

        # Build the actual .zip archive based on the file tree we've built above
        cd $DEPLOYDIR
        ZIPFILE=OpenSCAD-Tests-$VERSION-x86-$ARCH.zip
        echo "Creating binary zip package for Tests:" $ZIPFILE
        rm -f ./$ZIPFILE
        "$ZIP" $ZIPARGS $ZIPFILE OpenSCAD-Tests-$VERSION

        if [ -e $ZIPFILE ]; then
            echo "ZIP package created:" `pwd`/$ZIPFILE
        else
            echo "Build of Regression Tests package failed. Cannot find" `pwd`/$ZIPFILE
            exit 1
        fi
        cd $OPENSCADDIR
        ;;
    LINUX)
        echo 'building regression test package on linux not implemented'
        ;;
  esac
else
  echo "Not building regression tests package"
fi # BUILD_TESTS
<|MERGE_RESOLUTION|>--- conflicted
+++ resolved
@@ -326,22 +326,16 @@
         EXAMPLESDIR=OpenSCAD.app/Contents/Resources/examples
         LIBRARYDIR=OpenSCAD.app/Contents/Resources/libraries
         FONTDIR=OpenSCAD.app/Contents/Resources/fonts
-<<<<<<< HEAD
         TRANSLATIONDIR=OpenSCAD.app/Contents/Resources/locale
-=======
         COLORSCHEMESDIR=OpenSCAD.app/Contents/Resources/color-schemes
->>>>>>> 31b90d1a
     ;;
     UNIX_CROSS_WIN)
         cd $OPENSCADDIR
         EXAMPLESDIR=$DEPLOYDIR/openscad-$VERSION/examples/
         LIBRARYDIR=$DEPLOYDIR/openscad-$VERSION/libraries/
         FONTDIR=$DEPLOYDIR/openscad-$VERSION/fonts/
-<<<<<<< HEAD
         TRANSLATIONDIR=$DEPLOYDIR/openscad-$VERSION/locale/
-=======
         COLORSCHEMESDIR=$DEPLOYDIR/openscad-$VERSION/color-schemes/
->>>>>>> 31b90d1a
         rm -rf $DEPLOYDIR/openscad-$VERSION
         mkdir $DEPLOYDIR/openscad-$VERSION
     ;;
@@ -349,11 +343,8 @@
         EXAMPLESDIR=openscad-$VERSION/examples/
         LIBRARYDIR=openscad-$VERSION/libraries/
         FONTDIR=openscad-$VERSION/fonts/
-<<<<<<< HEAD
         TRANSLATIONDIR=openscad-$VERSION/locale/
-=======
         COLORSCHEMESDIR=openscad-$VERSION/color-schemes/
->>>>>>> 31b90d1a
         rm -rf openscad-$VERSION
         mkdir openscad-$VERSION
     ;;
