--- conflicted
+++ resolved
@@ -63,28 +63,16 @@
 if [ "`echo $* | grep 64`" ]; then
  MXE_TARGETS='x86_64-w64-mingw32'
  if [ "`echo $* | grep download`" ]; then
-<<<<<<< HEAD
-  PACKAGES='download-mpfr download-eigen download-opencsg download-cgal download-qt download-glib download-freetype download-fontconfig download-harfbuzz'
+  PACKAGES='download-mpfr download-eigen download-opencsg download-cgal download-qt download-qt5 download-glib download-freetype download-fontconfig download-harfbuzz'
  else
-  PACKAGES='mpfr eigen opencsg cgal qt glib freetype fontconfig harfbuzz'
-=======
-  PACKAGES='download-mpfr download-eigen download-opencsg download-cgal download-qt download-qt5 download-glib'
- else
-  PACKAGES='qt qt5 mpfr eigen opencsg cgal glib'
->>>>>>> 05e1dd7d
+  PACKAGES='qt qt5 mpfr eigen opencsg cgal glib freetype fontconfig harfbuzz'
  fi
 else
  MXE_TARGETS='i686-pc-mingw32'
  if [ "`echo $* | grep download`" ]; then
-<<<<<<< HEAD
-  PACKAGES='download-mpfr download-eigen download-opencsg download-cgal download-qt download-nsis download-glib download-freetype download-fontconfig download-harfbuzz'
+  PACKAGES='download-mpfr download-eigen download-opencsg download-cgal download-qt download-qt5 download-nsis download-glib download-freetype download-fontconfig download-harfbuzz'
  else
-  PACKAGES='mpfr eigen opencsg cgal qt nsis glib freetype fontconfig harfbuzz'
-=======
-  PACKAGES='download-mpfr download-eigen download-opencsg download-cgal download-qt download-qt5 download-nsis download-glib'
- else
-  PACKAGES='qt qt5 mpfr eigen opencsg cgal nsis glib'
->>>>>>> 05e1dd7d
+  PACKAGES='qt qt5 mpfr eigen opencsg cgal nsis glib freetype fontconfig harfbuzz'
  fi
 fi
 echo make $PACKAGES MXE_TARGETS=$MXE_TARGETS -j $NUMCPU JOBS=$NUMJOBS
