--- conflicted
+++ resolved
@@ -115,26 +115,6 @@
 {
  # for Windows(TM), see http://en.wikibooks.org/wiki/OpenSCAD_User_Manual/Building_on_Microsoft_Windows
  pacman -Sy
-<<<<<<< HEAD
- pacman -S --noconfirm git
- pacman -S --noconfirm make
- pacman -S --noconfirm mingw-w64-x86_64-freetype
- pacman -S --noconfirm mingw-w64-x86_64-fontconfig
- pacman -S --noconfirm mingw-w64-x86_64-harfbuzz
- pacman -S --noconfirm mingw-w64-x86_64-qt-creator
- pacman -S --noconfirm mingw-w64-x86_64-gdb
- pacman -S --noconfirm mingw-w64-x86_64-boost
- pacman -S --noconfirm mingw-w64-x86_64-cgal
- pacman -S --noconfirm mingw-w64-x86_64-eigen3
- pacman -S --noconfirm mingw-w64-x86_64-glew
- pacman -S --noconfirm mingw-w64-x86_64-qscintilla
- pacman -S --noconfirm mingw-w64-x86_64-opencsg
- pacman -S --noconfirm mingw-w64-x86_64-bison
- pacman -S --noconfirm mingw-w64-x86_64-pkg-config
- pacman -S --noconfirm mingw-w64-x86_64-cmake
- pacman -S --noconfirm mingw-w64-x86_64-imagemagick
- pacman -S --noconfirm mingw-w64-x86_64-python2
-=======
  for i in git make bison flex; do
   pacinstall $i
  done
@@ -142,33 +122,12 @@
           glew qscintilla opencsg pkg-config cmake gdb; do
    pacinstall mingw-w64-x86_64-$i
  done
->>>>>>> 41c1ada1
 }
 
 get_msys2_i686_deps()
 {
  # for Windows(TM), see http://en.wikibooks.org/wiki/OpenSCAD_User_Manual/Building_on_Microsoft_Windows
  pacman -Sy
-<<<<<<< HEAD
- pacman -S --noconfirm git
- pacman -S --noconfirm make
- pacman -S --noconfirm mingw-w64-i686-freetype
- pacman -S --noconfirm mingw-w64-i686-fontconfig
- pacman -S --noconfirm mingw-w64-i686-harfbuzz
- pacman -S --noconfirm mingw-w64-i686-qt-creator
- pacman -S --noconfirm mingw-w64-i686-gdb
- pacman -S --noconfirm mingw-w64-i686-boost
- pacman -S --noconfirm mingw-w64-i686-cgal
- pacman -S --noconfirm mingw-w64-i686-eigen3
- pacman -S --noconfirm mingw-w64-i686-glew
- pacman -S --noconfirm mingw-w64-i686-qscintilla
- pacman -S --noconfirm mingw-w64-i686-opencsg
- pacman -S --noconfirm mingw-w64-i686-bison
- pacman -S --noconfirm mingw-w64-i686-pkg-config
- pacman -S --noconfirm mingw-w64-i686-cmake
- pacman -S --noconfirm mingw-w64-i686-imagemagick
- pacman -S --noconfirm mingw-w64-i686-python2
-=======
  for i in git make bison flex; do
   pacinstall $i
  done
@@ -176,7 +135,6 @@
           glew qscintilla opencsg pkg-config cmake gdb; do
    pacinstall mingw-w64-i686-$i
  done
->>>>>>> 41c1ada1
 }
 
 unknown()
