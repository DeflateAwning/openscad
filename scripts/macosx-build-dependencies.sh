#!/bin/bash
#
# This script builds all library dependencies of OpenSCAD for Mac OS X.
# The libraries will be build in 64-bit mode and backwards compatible
# with 10.13 "High Sierra".
#
# This script must be run from the OpenSCAD source root directory
#
# Usage: macosx-build-dependencies.sh [-16lcdfv] [<package>]
#  -d   Build for deployment (if not specified, e.g. Sparkle won't be built)
#  -f   Force build even if package is installed
#  -v   Verbose
#
# Prerequisites:
# - MacPorts: curl, cmake
#

set -e

if [ "`echo $* | grep \\\-v `" ]; then
  set -x
fi

BASEDIR=$PWD/../libraries
OPENSCADDIR=$PWD
SRCDIR=$BASEDIR/src
DEPLOYDIR=$BASEDIR/install
MAC_OSX_VERSION_MIN=10.13
OPTION_DEPLOY=false
OPTION_FORCE=0

PACKAGES=(
    "double_conversion 3.1.5"
    "eigen 3.3.7"
    "gmp 6.2.1"
    "mpfr 4.0.2"
    "glew 2.1.0"
    "gettext 0.21"
    "libffi 3.4.2"
    "freetype 2.9.1"
    "ragel 6.10"
    "harfbuzz 2.3.1"
    "libz 1.2.11"
    "libzip 1.5.1"
    "libxml2 2.9.9"
    "libuuid 1.6.2"
    "fontconfig 2.13.1"
    "hidapi 0.11.0"
    "lib3mf 1.8.1"
    "glib2 2.56.3"
    "boost 1.74.0"
    "pixman 0.40.0"
    "cairo 1.16.0"
    "cgal 5.3"
    "qt5 5.15.2"
    "opencsg 1.4.2"
    "qscintilla 2.13.1"
)
DEPLOY_PACKAGES=(
    "sparkle 1.21.3"
)

printUsage()
{
  echo "Usage: $0 [-cdfv] [<package>]"
  echo
  echo "  -d   Build for deployment"
  echo "  -f   Force build even if package is installed"
  echo "  -v   Verbose"
  echo
  echo "  If <package> is not specified, builds all packages"
}

# Outputs all package names
all_packages()
{
    for i in $(seq 0 $(( ${#PACKAGES[@]} - 1 )) ); do
        local p=${PACKAGES[$i]}
        echo -n "${p%%\ *} " # Cut at first space
    done
}

# Usage: package_version <package>
# Outputs the package version for the given package
package_version()
{
    for i in $(seq 0 $(( ${#PACKAGES[@]} - 1 )) ); do
        local p=${PACKAGES[$i]}
        if [ "$1" = "${p%%\ *}" ]; then
            echo "${p#*\ }" # cut until first space
            return 0
        fi
    done
    return 1
}

# Usage: check_version_file <package> <version>
# Checks if $DEPLOYDIR/fileshare/macosx-build-dependencies/$package.version exists
# and its contents equals $version
# Returns success (0) if it does
check_version_file()
{
    versionfile="$DEPLOYDIR/share/macosx-build-dependencies/$1.version"
    if [ -f $versionfile ]; then
	[[ $(cat $versionfile) == $2 ]]
	return $?
    else
	return 1
    fi
}

# Usage: is_installed <package> [<version>]
# Returns success (0) if the/a version of the package is already installed
is_installed()
{
    if check_version_file $1 $2; then
	echo "$1 $2 already installed - not building"
	return 0
    else
	return 1
    fi
}

# Usage: build <package> <version>
build()
{
    local package=$1
    local version=$2

    local should_install=$(( $OPTION_FORCE == 1 ))
    if [[ $should_install == 0 ]]; then
        if ! is_installed $package $version; then
            should_install=1
	fi
    fi
    if [[ $should_install == 1 ]]; then
        set -e
        build_$package $version
        set +e
    fi
}

build_double_conversion()
{
  version="$1"

  echo "Building double-conversion $version..."
  cd "$BASEDIR"/src
  rm -rf "double-conversion-$version"
  if [ ! -f "double-conversion-$version.tar.gz" ]; then
    curl -L "https://github.com/google/double-conversion/archive/v$version.tar.gz" -o double-conversion-$version.tar.gz
  fi
  tar xzf "double-conversion-$version.tar.gz"
  cd "double-conversion-$version"
  cmake -DCMAKE_INSTALL_PREFIX=$DEPLOYDIR -DCMAKE_OSX_DEPLOYMENT_TARGET="$MAC_OSX_VERSION_MIN" .
  make -j$NUMCPU
  make install
  echo $version > $DEPLOYDIR/share/macosx-build-dependencies/double_conversion.version
}

build_qt5()
{
  version=$1

  echo "Building Qt" $version "..."
  cd $BASEDIR/src
  v=(${version//./ }) # Split into array
  rm -rf qt-everywhere-src-$version
  if [ ! -f qt-everywhere-src-$version.tar.xz ]; then
    curl -LO --insecure https://download.qt.io/official_releases/qt/${v[0]}.${v[1]}/$version/single/qt-everywhere-src-$version.tar.xz
  fi
  tar xzf qt-everywhere-src-$version.tar.xz
  cd qt-everywhere-src-$version
  patch -p1 < $OPENSCADDIR/patches/qt5/qt-5.15.2-macos-tabbar.patch
  ./configure -prefix $DEPLOYDIR -release -opensource -confirm-license \
		-nomake examples -nomake tests \
		-no-xcb -no-glib -no-harfbuzz -no-sql-db2 -no-sql-ibase -no-sql-mysql -no-sql-oci -no-sql-odbc \
		-no-sql-psql -no-sql-sqlite -no-sql-sqlite2 -no-sql-tds -no-cups -no-assimp \
                -skip qtx11extras -skip qtandroidextras -skip qtserialport -skip qtserialbus \
                -skip qtactiveqt -skip qtxmlpatterns -skip qtdeclarative -skip qtscxml \
                -skip qtpurchasing -skip qtcanvas3d -skip qtwayland \
                -skip qtconnectivity -skip qtwebsockets -skip qtwebchannel -skip qtsensors \
                -skip qtdatavis3d -skip qtcharts -skip qtwinextras \
                -skip qtgraphicaleffects -skip qtquickcontrols2 -skip qtquickcontrols \
                -skip qtvirtualkeyboard -skip qtlocation -skip qtwebengine -skip qtwebview \
                -skip qtscript -skip qttranslations -skip qtdoc \
                -no-feature-openal -no-feature-avfoundation
  make -j"$NUMCPU" 
  make install
  echo $version > $DEPLOYDIR/share/macosx-build-dependencies/qt5.version
}

build_qscintilla()
{
  version=$1
  echo "Building QScintilla" $version "..."
  cd $BASEDIR/src
  QSCINTILLA_FILENAME="QScintilla_src-$version.tar.gz"
  rm -rf "${QSCINTILLA_FILENAME}"
  if [ ! -f "${QSCINTILLA_FILENAME}" ]; then
      curl -LO https://www.riverbankcomputing.com/static/Downloads/QScintilla/$version/"${QSCINTILLA_FILENAME}"
  fi
  tar xzf "${QSCINTILLA_FILENAME}"
  cd QScintilla*/src
  #patch -p2 < $OPENSCADDIR/patches/QScintilla-2.9.3-xcode8.patch
  qmake qscintilla.pro
  make -j"$NUMCPU" install
  install_name_tool -id @rpath/libqscintilla2_qt5.dylib $DEPLOYDIR/lib/libqscintilla2_qt5.dylib
  echo $version > $DEPLOYDIR/share/macosx-build-dependencies/qscintilla.version
}

build_gmp()
{
  version=$1

  echo "Building gmp" $version "..."
  cd $BASEDIR/src
  rm -rf gmp-$version
  if [ ! -f gmp-$version.tar.bz2 ]; then
    curl -O https://gmplib.org/download/gmp/gmp-$version.tar.bz2
  fi
  tar xjf gmp-$version.tar.bz2
  cd gmp-$version
  # Note: We're building against the core2 CPU profile as that's the minimum required hardware for running OS X 10.9
  ./configure --prefix=$DEPLOYDIR CXXFLAGS="$CXXSTDFLAGS" CFLAGS="-mmacosx-version-min=$MAC_OSX_VERSION_MIN" LDFLAGS="$LDSTDFLAGS -mmacosx-version-min=$MAC_OSX_VERSION_MIN" --enable-cxx --host=core2-apple-darwin13.0.0
  make -j"$NUMCPU" install

  install_name_tool -id @rpath/libgmp.dylib $DEPLOYDIR/lib/libgmp.dylib
  install_name_tool -id @rpath/libgmpxx.dylib $DEPLOYDIR/lib/libgmpxx.dylib
  install_name_tool -change $DEPLOYDIR/lib/libgmp.10.dylib @rpath/libgmp.dylib $DEPLOYDIR/lib/libgmpxx.dylib
  echo $version > $DEPLOYDIR/share/macosx-build-dependencies/gmp.version
}

build_mpfr()
{
  version=$1

  echo "Building mpfr" $version "..."
  cd $BASEDIR/src
  rm -rf mpfr-$version
  if [ ! -f mpfr-$version.tar.bz2 ]; then
    curl -L -O http://www.mpfr.org/mpfr-$version/mpfr-$version.tar.bz2
  fi
  tar xjf mpfr-$version.tar.bz2
  cd mpfr-$version

  ./configure --prefix=$DEPLOYDIR --with-gmp=$DEPLOYDIR CFLAGS="-mmacosx-version-min=$MAC_OSX_VERSION_MIN -arch x86_64" LDFLAGS="-mmacosx-version-min=$MAC_OSX_VERSION_MIN -arch x86_64"
  make -j"$NUMCPU" install

  install_name_tool -id @rpath/libmpfr.dylib $DEPLOYDIR/lib/libmpfr.dylib
  echo $version > $DEPLOYDIR/share/macosx-build-dependencies/mpfr.version
}

build_boost()
{
  version=$1

  bversion=`echo $version | tr "." "_"`
  echo "Building boost" $version "..."
  cd $BASEDIR/src
  rm -rf boost_$bversion
  if [ ! -f boost_$bversion.tar.bz2 ]; then
    curl -LO http://downloads.sourceforge.net/project/boost/boost/$version/boost_$bversion.tar.bz2
  fi
  tar xjf boost_$bversion.tar.bz2
  cd boost_$bversion
  ./bootstrap.sh --prefix=$DEPLOYDIR --with-libraries=thread,program_options,filesystem,chrono,system,regex,date_time,atomic
  BOOST_TOOLSET="toolset=clang"
  echo "using clang ;" >> tools/build/user-config.jam 
  ./b2 -j"$NUMCPU" -d+2 $BOOST_TOOLSET cflags="-mmacosx-version-min=$MAC_OSX_VERSION_MIN -arch x86_64" linkflags="-mmacosx-version-min=$MAC_OSX_VERSION_MIN -arch x86_64 -headerpad_max_install_names" install
  echo $version > $DEPLOYDIR/share/macosx-build-dependencies/boost.version
}

build_cgal()
{
  version=$1

  echo "Building CGAL" $version "..."
  cd $BASEDIR/src
  rm -rf CGAL-$version
  if [ ! -f CGAL-$version.tar.xz ]; then
    if [[ ! $version =~ 4.* ]]; then
      curl -L https://github.com/CGAL/cgal/releases/download/v${version}/CGAL-${version}-library.tar.xz --output CGAL-${version}.tar.xz
    else
      curl -LO https://github.com/CGAL/cgal/releases/download/releases%2FCGAL-$version/CGAL-$version.tar.xz
    fi
  fi
  tar xzf CGAL-$version.tar.xz
  cd CGAL-$version
  patch -p1 < $OPENSCADDIR/patches/CGAL-remove-demo-install.patch
  cmake . -DCMAKE_INSTALL_PREFIX=$DEPLOYDIR -DCMAKE_BUILD_TYPE=Release -DGMP_INCLUDE_DIR=$DEPLOYDIR/include -DGMP_LIBRARIES=$DEPLOYDIR/lib/libgmp.dylib -DGMPXX_LIBRARIES=$DEPLOYDIR/lib/libgmpxx.dylib -DGMPXX_INCLUDE_DIR=$DEPLOYDIR/include -DMPFR_INCLUDE_DIR=$DEPLOYDIR/include -DMPFR_LIBRARIES=$DEPLOYDIR/lib/libmpfr.dylib -DWITH_CGAL_Qt3=OFF -DWITH_CGAL_Qt4=OFF -DWITH_CGAL_Qt5=OFF -DWITH_CGAL_ImageIO=OFF -DBUILD_SHARED_LIBS=TRUE -DCMAKE_OSX_DEPLOYMENT_TARGET="$MAC_OSX_VERSION_MIN" -DCMAKE_OSX_ARCHITECTURES="x86_64" -DBOOST_ROOT=$DEPLOYDIR -DBoost_USE_MULTITHREADED=false
  make -j"$NUMCPU" install
  make install
  if [[ $version =~ 4.* ]]; then
    install_name_tool -id @rpath/libCGAL.dylib $DEPLOYDIR/lib/libCGAL.dylib
    install_name_tool -id @rpath/libCGAL_Core.dylib $DEPLOYDIR/lib/libCGAL_Core.dylib
    install_name_tool -change libCGAL.11.dylib @rpath/libCGAL.dylib $DEPLOYDIR/lib/libCGAL_Core.dylib
  fi
  echo $version > $DEPLOYDIR/share/macosx-build-dependencies/cgal.version
}

build_glew()
{
  version=$1

  echo "Building GLEW" $version "..."
  cd $BASEDIR/src
  rm -rf glew-$version
  if [ ! -f glew-$version.tgz ]; then
    curl -LO http://downloads.sourceforge.net/project/glew/glew/$version/glew-$version.tgz
  fi
  tar xzf glew-$version.tgz
  cd glew-$version
  mkdir -p $DEPLOYDIR/lib/pkgconfig
  make GLEW_DEST=$DEPLOYDIR CFLAGS.EXTRA="-no-cpp-precomp -dynamic -fno-common -mmacosx-version-min=$MAC_OSX_VERSION_MIN -arch x86_64" LDFLAGS.EXTRA="-install_name @rpath/libGLEW.dylib -mmacosx-version-min=$MAC_OSX_VERSION_MIN -arch x86_64" POPT="-Os" STRIP= install
  echo $version > $DEPLOYDIR/share/macosx-build-dependencies/glew.version
}

build_opencsg()
{
  version=$1

  echo "Building OpenCSG" $version "..."
  cd $BASEDIR/src
  rm -rf OpenCSG-$version
  if [ ! -f OpenCSG-$version.tar.gz ]; then
    curl -O http://www.opencsg.org/OpenCSG-$version.tar.gz
  fi
  tar xzf OpenCSG-$version.tar.gz
  cd OpenCSG-$version
  patch -p1 < $OPENSCADDIR/patches/OpenCSG-$version-MacOSX-port.patch
  qmake -r INSTALLDIR=$DEPLOYDIR
  make install
  install_name_tool -id @rpath/libopencsg.dylib $DEPLOYDIR/lib/libopencsg.dylib
  echo $version > $DEPLOYDIR/share/macosx-build-dependencies/opencsg.version
}

build_eigen()
{
  version=$1

  echo "Building eigen" $version "..."
  cd $BASEDIR/src
  rm -rf eigen-$version

  if [ ! -f eigen-$version.tar.bz2 ]; then
    curl -LO https://gitlab.com/libeigen/eigen/-/archive/$version/eigen-$version.tar.bz2
  fi
  EIGENDIR=`tar tjf eigen-$version.tar.bz2 | head -1 | cut -f1 -d"/"`
  rm -rf "./$EIGENDIR"
  tar xjf eigen-$version.tar.bz2
  ln -s "./$EIGENDIR" eigen-$version || true
  cd eigen-$version
  mkdir build
  cd build
  cmake -DCMAKE_INSTALL_PREFIX=$DEPLOYDIR -DEIGEN_TEST_NOQT=TRUE -DCMAKE_OSX_DEPLOYMENT_TARGET="$MAC_OSX_VERSION_MIN" -DCMAKE_OSX_ARCHITECTURES="x86_64" ..
  make -j"$NUMCPU" install
  echo $version > $DEPLOYDIR/share/macosx-build-dependencies/eigen.version
}

# Usage:
#   build_sparkle <githubuser>:<commitID>
#   build_sparkle <version>

build_sparkle()
{
# Binary install:
  version=$1
  cd $BASEDIR/src
  rm -rf Sparkle-$version
  if [ ! -f Sparkle-$version.tar.bz2 ]; then
    curl -LO https://github.com/sparkle-project/Sparkle/releases/download/$version/Sparkle-$version.tar.bz2
  fi
  mkdir Sparkle-$version
  cd Sparkle-$version
  tar xjf ../Sparkle-$version.tar.bz2
  cp -Rf Sparkle.framework $DEPLOYDIR/lib/ 

# Build from source:
#  v=$1
#  github=${1%%:*}  # Cut at first colon
#  version=${1#*:}  # cut until first colon
#
#  echo "Building Sparkle" $version "..."
#
#  # Let Sparkle use the default compiler
#  unset CC
#  unset CXX
#
#  cd $BASEDIR/src
#  rm -rf Sparkle-$version
#  if [ ! -f Sparkle-$version.zip ]; then
#      curl -o Sparkle-$version.zip https://nodeload.github.com/$github/Sparkle/zip/$version
#  fi
#  unzip -q Sparkle-$version.zip
#  cd Sparkle-$version
#  patch -p1 < $OPENSCADDIR/patches/sparkle.patch
#  xcodebuild clean
#  xcodebuild -arch x86_64
#  rm -rf $DEPLOYDIR/lib/Sparkle.framework
#  cp -Rf build/Release/Sparkle.framework $DEPLOYDIR/lib/ 
#  Install_name_tool -id $DEPLOYDIR/lib/Sparkle.framework/Versions/A/Sparkle $DEPLOYDIR/lib/Sparkle.framework/Sparkle

  echo $version > $DEPLOYDIR/share/macosx-build-dependencies/sparkle.version
}

build_freetype()
{
  version="$1"
  extra_config_flags="--without-png"

  echo "Building freetype $version..."
  cd "$BASEDIR"/src
  rm -rf "freetype-$version"
  if [ ! -f "freetype-$version.tar.gz" ]; then
    curl --insecure -LO "http://downloads.sourceforge.net/project/freetype/freetype2/$version/freetype-$version.tar.gz"
  fi
  tar xzf "freetype-$version.tar.gz"
  cd "freetype-$version"

  export FREETYPE_CFLAGS="-I$DEPLOYDIR/include -I$DEPLOYDIR/include/freetype2"
  export FREETYPE_LIBS="-L$DEPLOYDIR/lib -lfreetype"
  PKG_CONFIG_LIBDIR="$DEPLOYDOR/lib/pkgconfig" ./configure --prefix="$DEPLOYDIR" CFLAGS=-mmacosx-version-min=$MAC_OSX_VERSION_MIN LDFLAGS=-mmacosx-version-min=$MAC_OSX_VERSION_MIN $extra_config_flags
  make -j"$NUMCPU"
  make install
  install_name_tool -id @rpath/libfreetype.dylib $DEPLOYDIR/lib/libfreetype.dylib
  echo $version > $DEPLOYDIR/share/macosx-build-dependencies/freetype.version
}

# Note: libz come with macOS, so it's not necessary to build it ourselves. This build is a workaround for a weakness
# in MacPorts' CMake, which will always prefer MacPorts libraries over our own configuration.
# Future fix is to remove MacPorts' CMake everywhere.
build_libz()
{
  version="$1"

  echo "Building libz $version..."
  cd "$BASEDIR"/src
  rm -rf "zlib-$version"
  if [ ! -f "zlib-$version.tar.gz" ]; then
    curl -L "https://github.com/madler/zlib/archive/refs/tags/v${version}.tar.gz" -o zlib-$version.tar.gz
  fi
  tar xzf "zlib-$version.tar.gz"
  cd "zlib-$version"
  cmake -DCMAKE_INSTALL_PREFIX=$DEPLOYDIR -DCMAKE_OSX_DEPLOYMENT_TARGET="$MAC_OSX_VERSION_MIN" .
  make -j$NUMCPU
  make install
  install_name_tool -id @rpath/libz.1.dylib $DEPLOYDIR/lib/libz.1.dylib
  echo $version > $DEPLOYDIR/share/macosx-build-dependencies/libz.version
}

build_libzip()
{
  version="$1"

  echo "Building libzip $version..."
  cd "$BASEDIR"/src
  rm -rf "libzip-$version"
  if [ ! -f "libzip-$version.tar.gz" ]; then
    curl -LO "https://libzip.org/download/libzip-$version.tar.gz"
  fi
  tar xzf "libzip-$version.tar.gz"
  cd "libzip-$version"
  cmake -DCMAKE_INSTALL_PREFIX=$DEPLOYDIR -DCMAKE_OSX_DEPLOYMENT_TARGET="$MAC_OSX_VERSION_MIN" .
  make -j$NUMCPU
  make install
  install_name_tool -id @rpath/libzip.dylib $DEPLOYDIR/lib/libzip.dylib
  echo $version > $DEPLOYDIR/share/macosx-build-dependencies/libzip.version
}

build_libxml2()
{
  version="$1"

  echo "Building libxml2 $version..."
  cd "$BASEDIR"/src
  rm -rf "libxml2-$version"
  if [ ! -f "libxml2-$version.tar.gz" ]; then
    curl --insecure -LO "ftp://xmlsoft.org/libxml2/libxml2-$version.tar.gz"
  fi
  tar xzf "libxml2-$version.tar.gz"
  cd "libxml2-$version"
  ./configure --prefix="$DEPLOYDIR" --with-zlib=/usr --without-lzma --without-ftp --without-http --without-python CFLAGS=-mmacosx-version-min=$MAC_OSX_VERSION_MIN LDFLAGS=-mmacosx-version-min=$MAC_OSX_VERSION_MIN
  make -j$NUMCPU
  make install
  install_name_tool -id @rpath/libxml2.dylib $DEPLOYDIR/lib/libxml2.dylib
  echo $version > $DEPLOYDIR/share/macosx-build-dependencies/libxml2.version
}

build_libuuid()
{
  version=$1
  cd $BASEDIR/src
  rm -rf uuid-$version
  if [ ! -f uuid-$version.tar.gz ]; then
    curl -L https://mirrors.ocf.berkeley.edu/debian/pool/main/o/ossp-uuid/ossp-uuid_$version.orig.tar.gz -o uuid-$version.tar.gz
  fi
  tar xzf uuid-$version.tar.gz
  cd uuid-$version
  patch -p1 < $OPENSCADDIR/patches/uuid-1.6.2.patch
  ./configure -prefix $DEPLOYDIR CFLAGS="-mmacosx-version-min=$MAC_OSX_VERSION_MIN" LDFLAGS="-mmacosx-version-min=$MAC_OSX_VERSION_MIN" --without-perl --without-php --without-pgsql
  make -j"$NUMCPU"
  make install
  install_name_tool -id @rpath/libuuid.dylib $DEPLOYDIR/lib/libuuid.dylib
  echo $version > $DEPLOYDIR/share/macosx-build-dependencies/libuuid.version
}

build_fontconfig()
{
  version=$1

  echo "Building fontconfig $version..."
  cd "$BASEDIR"/src
  rm -rf "fontconfig-$version"
  if [ ! -f "fontconfig-$version.tar.gz" ]; then
    curl -LO "https://www.freedesktop.org/software/fontconfig/release/fontconfig-$version.tar.gz"
  fi
  tar xzf "fontconfig-$version.tar.gz"
  cd "fontconfig-$version"
  # FIXME: The "ac_cv_func_mkostemp=no" is a workaround for fontconfig's autotools config not respecting any passed
  # -no_weak_imports linker flag. This may be improved in future versions of fontconfig
  ./configure --prefix="$DEPLOYDIR" --enable-libxml2 CFLAGS=-mmacosx-version-min=$MAC_OSX_VERSION_MIN LDFLAGS="-Wl,-rpath,$DEPLOYDIR/lib -mmacosx-version-min=$MAC_OSX_VERSION_MIN" ac_cv_func_mkostemp=no
  make -j$NUMCPU
  make install
  install_name_tool -id @rpath/libfontconfig.dylib $DEPLOYDIR/lib/libfontconfig.dylib
  echo $version > $DEPLOYDIR/share/macosx-build-dependencies/fontconfig.version
}

build_libffi()
{
  version="$1"

  echo "Building libffi $version..."
  cd "$BASEDIR"/src
  rm -rf "libffi-$version"
  if [ ! -f "libffi-$version.tar.gz" ]; then
    curl --insecure -LO "https://github.com/libffi/libffi/releases/download/v$version/libffi-$version.tar.gz"
  fi
  tar xzf "libffi-$version.tar.gz"
  cd "libffi-$version"
  ./configure --prefix="$DEPLOYDIR"
  make -j$NUMCPU
  make install
  install_name_tool -id @rpath/libffi.dylib $DEPLOYDIR/lib/libffi.dylib
  echo $version > $DEPLOYDIR/share/macosx-build-dependencies/libffi.version
}

build_gettext()
{
  version="$1"

  echo "Building gettext $version..."
  cd "$BASEDIR"/src
  rm -rf "gettext-$version"
  if [ ! -f "gettext-$version.tar.gz" ]; then
    curl --insecure -LO "http://ftpmirror.gnu.org/gettext/gettext-$version.tar.gz"
  fi
  tar xzf "gettext-$version.tar.gz"
  cd "gettext-$version"
  #patch -p1 < $OPENSCADDIR/patches/gettext.patch
  ./configure --with-included-glib --disable-java --disable-csharp --prefix="$DEPLOYDIR" CFLAGS=-mmacosx-version-min=$MAC_OSX_VERSION_MIN LDFLAGS="-mmacosx-version-min=$MAC_OSX_VERSION_MIN -Wl,-rpath,$DEPLOYDIR/lib"
  make -j$NUMCPU
  make install
  install_name_tool -id @rpath/libintl.dylib $DEPLOYDIR/lib/libintl.dylib
  install_name_tool -id @rpath/libgettextlib.dylib $DEPLOYDIR/lib/libgettextlib-$version.dylib

  install_name_tool -change $DEPLOYDIR/lib/libintl.9.dylib @rpath/libintl.dylib $DEPLOYDIR/lib/libgettextlib-$version.dylib

  install_name_tool -change $DEPLOYDIR/lib/libgettextsrc-$version.dylib @rpath/libgettextsrc.dylib $DEPLOYDIR/bin/msgfmt
  install_name_tool -change $DEPLOYDIR/lib/libgettextlib-$version.dylib @rpath/libgettextlib.dylib $DEPLOYDIR/bin/msgfmt
  install_name_tool -change $DEPLOYDIR/lib/libintl.9.dylib @rpath/libintl.dylib $DEPLOYDIR/bin/msgfmt

  echo $version > $DEPLOYDIR/share/macosx-build-dependencies/gettext.version
}

build_glib2()
{
  version="$1"

  echo "Building glib2 $version..."

  cd "$BASEDIR"/src
  rm -rf "glib-$version"
  maj_min_version="${version%.*}" #Drop micro
  if [ ! -f "glib-$version.tar.xz" ]; then
    curl --insecure -LO "http://ftp.gnome.org/pub/gnome/sources/glib/$maj_min_version/glib-$version.tar.xz"
  fi
  tar xJf "glib-$version.tar.xz"
  cd "glib-$version"

  ./configure --disable-gtk-doc --disable-man --without-pcre --prefix="$DEPLOYDIR" CFLAGS="-I$DEPLOYDIR/include -mmacosx-version-min=$MAC_OSX_VERSION_MIN" LDFLAGS="-Wl,-rpath,$DEPLOYDIR/lib -L$DEPLOYDIR/lib -mmacosx-version-min=$MAC_OSX_VERSION_MIN"
  make -j$NUMCPU
  make install
  install_name_tool -id @rpath/libglib-2.0.dylib $DEPLOYDIR/lib/libglib-2.0.dylib
  echo $version > $DEPLOYDIR/share/macosx-build-dependencies/glib2.version
}

build_ragel()
{
  version=$1

  echo "Building ragel $version..."
  cd "$BASEDIR"/src
  rm -rf "ragel-$version"
  if [ ! -f "ragel-$version.tar.gz" ]; then
    curl --insecure -LO "http://www.colm.net/files/ragel/ragel-$version.tar.gz"
  fi
  tar xzf "ragel-$version.tar.gz"
  cd "ragel-$version"
  ./configure --prefix="$DEPLOYDIR"
  make -j$NUMCPU
  make install
  echo $version > $DEPLOYDIR/share/macosx-build-dependencies/ragel.version
}

build_harfbuzz()
{
    set -x
  version=$1
  extra_config_flags="--with-coretext=auto --with-glib=no --disable-gtk-doc-html"

  echo "Building harfbuzz $version..."
  cd "$BASEDIR"/src
  rm -rf "harfbuzz-$version"
  if [ ! -f "harfbuzz-$version.tar.gz" ]; then
    curl -LO "https://www.freedesktop.org/software/harfbuzz/release/harfbuzz-$version.tar.bz2"
  fi
  tar xzf "harfbuzz-$version.tar.bz2"
  cd "harfbuzz-$version"
  PKG_CONFIG_LIBDIR="$DEPLOYDIR/lib/pkgconfig" ./configure --prefix="$DEPLOYDIR" --with-freetype=yes --with-gobject=no --with-cairo=no --with-icu=no CFLAGS=-mmacosx-version-min=$MAC_OSX_VERSION_MIN CXXFLAGS="-mmacosx-version-min=$MAC_OSX_VERSION_MIN" LDFLAGS="-mmacosx-version-min=$MAC_OSX_VERSION_MIN" $extra_config_flags
  make -j$NUMCPU
  make install
  install_name_tool -id @rpath/libharfbuzz.dylib $DEPLOYDIR/lib/libharfbuzz.dylib
  echo $version > $DEPLOYDIR/share/macosx-build-dependencies/harfbuzz.version
}

build_hidapi()
{
  version=$1

  echo "Building hidapi $version..."
  cd "$BASEDIR"/src
  rm -rf "hidapi-hidapi-$version"
  if [ ! -f "hidapi-$version.zip" ]; then
    curl --insecure -LO "https://github.com/libusb/hidapi/archive/hidapi-${version}.zip"
  fi
  unzip "hidapi-$version.zip"
  cd "hidapi-hidapi-$version"
  ./bootstrap # Needed when building from github sources
  ./configure --prefix=$DEPLOYDIR CFLAGS="-mmacosx-version-min=$MAC_OSX_VERSION_MIN" LDFLAGS="-mmacosx-version-min=$MAC_OSX_VERSION_MIN"
  make -j"$NUMCPU" install
  install_name_tool -id @rpath/libhidapi.dylib $DEPLOYDIR/lib/libhidapi.dylib
  echo $version > $DEPLOYDIR/share/macosx-build-dependencies/hidapi.version
}

build_lib3mf()
{
  version=$1

  echo "Building lib3mf" $version "..."
  cd $BASEDIR/src
  rm -rf lib3mf-$version
  if [ ! -f $version.tar.gz ]; then
    curl -L https://github.com/3MFConsortium/lib3mf/archive/v$version.tar.gz -o lib3mf-$version.tar.gz
  fi
  tar xzf lib3mf-$version.tar.gz
  cd lib3mf-$version
  cmake -DLIB3MF_TESTS=false -DCMAKE_PREFIX_PATH=$DEPLOYDIR -DCMAKE_INSTALL_PREFIX=$DEPLOYDIR  -DCMAKE_OSX_DEPLOYMENT_TARGET="$MAC_OSX_VERSION_MIN" .
  make -j"$NUMCPU" VERBOSE=1
  make -j"$NUMCPU" install
  echo $version > $DEPLOYDIR/share/macosx-build-dependencies/lib3mf.version
}

<<<<<<< HEAD
build_poppler()
{
  version=$1
  POPPLER_DIR="poppler-${version}"
  POPPLER_FILENAME="${POPPLER_DIR}.tar.xz"

  echo "Building poppler" $version "..."

  cd $BASEDIR/src
  rm -rf "$POPPLER_DIR"
  if [ ! -f "${POPPLER_FILENAME}" ]; then
    curl -LO https://poppler.freedesktop.org/"${POPPLER_FILENAME}"
  fi
  tar xzf "${POPPLER_FILENAME}"
  cd "$POPPLER_DIR"
  mkdir build
  cd build
#   -DENABLE_QT6=OFF -DENABLE_LIBOPENJPEG=none -DENABLE_DCTDECODER=none
  cmake .. \
        -DCMAKE_INSTALL_PREFIX="$DEPLOYDIR" \
        -DCMAKE_OSX_ARCHITECTURES="x86_64" \
        -DCMAKE_OSX_DEPLOYMENT_TARGET="$MAC_OSX_VERSION_MIN" \
        -DBUILD_GTK_TESTS=OFF -DBUILD_QT5_TESTS=OFF -DBUILD_QT6_TESTS=OFF \
        -DBUILD_CPP_TESTS=OFF -DENABLE_GTK_DOC=OFF -DENABLE_QT5=OFF \
        -DENABLE_QT6=OFF \
        -DENABLE_UTILS=OFF
  make -j"$NUMCPU" install
  otool -L $DEPLOYDIR/lib/"libpoppler.dylib"
  install_name_tool -id @rpath/libpoppler.dylib $DEPLOYDIR/lib/"libpoppler.dylib"
  echo $version > $DEPLOYDIR/share/macosx-build-dependencies/poppler.version
}

=======
>>>>>>> fc669b44
build_pixman()
{
  version=$1
  PIXMAN_DIR="pixman-${version}"
  PIXMAN_FILENAME="${PIXMAN_DIR}.tar.gz"

  echo "Building pixman" $version "..."

  cd $BASEDIR/src
  rm -rf "$PIXMAN_DIR"
  if [ ! -f "${PIXMAN_FILENAME}" ]; then
    curl -LO https://www.cairographics.org/releases/"${PIXMAN_FILENAME}"
  fi
  tar xzf "${PIXMAN_FILENAME}"
  cd "$PIXMAN_DIR"
  # libpng is only used for tests, disabling to kill linker warnings since we don't build libpng ourselves
  ./configure --disable-libpng --prefix=$DEPLOYDIR CXXFLAGS="$CXXSTDFLAGS" CFLAGS="-mmacosx-version-min=$MAC_OSX_VERSION_MIN" LDFLAGS="$LDSTDFLAGS -mmacosx-version-min=$MAC_OSX_VERSION_MIN"
  make -j"$NUMCPU" install
  otool -L $DEPLOYDIR/lib/"libpixman-1.dylib"
  install_name_tool -id @rpath/libpixman-1.dylib $DEPLOYDIR/lib/"libpixman-1.dylib"
  echo $version > $DEPLOYDIR/share/macosx-build-dependencies/pixman.version
}

build_cairo()
{
  version=$1
  CAIRO_DIR="cairo-${version}"
  CAIRO_FILENAME="${CAIRO_DIR}.tar.xz"

  echo "Building cairo" $version "..."

  cd $BASEDIR/src
  rm -rf "$CAIRO_DIR"
  if [ ! -f "${CAIRO_FILENAME}" ]; then
    curl -LO https://www.cairographics.org/releases/"${CAIRO_FILENAME}"
  fi
  tar xzf "${CAIRO_FILENAME}"
  cd "$CAIRO_DIR"
  ./configure --prefix=$DEPLOYDIR \
        CXXFLAGS="$CXXSTDFLAGS" \
        CFLAGS="-mmacosx-version-min=$MAC_OSX_VERSION_MIN" \
        LDFLAGS="$LDSTDFLAGS -mmacosx-version-min=$MAC_OSX_VERSION_MIN" \
        --enable-xlib=no --enable-xlib-xrender=no --enable-xcb=no \
        --enable-xlib-xcb=no --enable-xcb-shm=no --enable-win32=no \
        --enable-win32-font=no --enable-png=no --enable-ps=no \
        --enable-svg=no
  make -j"$NUMCPU" install
  otool -L $DEPLOYDIR/lib/libcairo.dylib
  install_name_tool -id @rpath/libcairo.dylib $DEPLOYDIR/lib/libcairo.dylib
  install_name_tool -change @rpath/libpixman.dylib @rpath/libpixman-1.dylib $DEPLOYDIR/lib/libcairo.dylib
  echo $version > $DEPLOYDIR/share/macosx-build-dependencies/cairo.version
}

if [ ! -f $OPENSCADDIR/openscad.qrc ]; then
  echo "Must be run from the OpenSCAD source root directory"
  exit 0
fi
OPENSCAD_SCRIPTDIR=$PWD/scripts

while getopts '3lcdfv' c
do
  case $c in
    d) OPTION_DEPLOY=true;;
    f) OPTION_FORCE=1;;
    v) echo verbose on;;
    *) printUsage;exit 1;;
  esac
done

OPTION_PACKAGES="${@:$OPTIND}"

OSX_MAJOR_VERSION=`sw_vers -productVersion | cut -d. -f1`
OSX_VERSION=`sw_vers -productVersion | cut -d. -f2`
if (( $OSX_MAJOR_VERSION >= 11 )); then
  echo "Detected BigSur (11.x) or later"
elif (( $OSX_VERSION >= 15 )); then
  echo "Detected Catalina (10.15) or later"
elif (( $OSX_VERSION >= 14 )); then
  echo "Detected Mojave (10.14) or later"
elif (( $OSX_VERSION >= 13 )); then
  echo "Detected High Sierra (10.13) or later"
elif (( $OSX_VERSION >= 12 )); then
  echo "Detected Sierra (10.12) or later"
elif (( $OSX_VERSION >= 11 )); then
  echo "Detected El Capitan (10.11) or later"
elif (( $OSX_VERSION >= 10 )); then
  echo "Detected Yosemite (10.10) or later"
elif (( $OSX_VERSION >= 9 )); then
  echo "Detected Mavericks (10.9)"
elif (( $OSX_VERSION >= 8 )); then
  echo "Detected Mountain Lion (10.8)"
else
  echo "Detected Lion (10.7) or earlier"
fi

echo "Building for $MAC_OSX_VERSION_MIN or later"

if [ ! $NUMCPU ]; then
  NUMCPU=$(($(sysctl -n hw.ncpu) * 3 / 2))
  echo "Setting number of CPUs to $NUMCPU"
fi

if $OPTION_DEPLOY; then
  echo "Building deployment version of libraries"
fi

if (( $OPTION_FORCE )); then
  echo "Forcing rebuild"
fi

echo "Using basedir:" $BASEDIR
mkdir -p $SRCDIR $DEPLOYDIR $DEPLOYDIR/share/macosx-build-dependencies

# Only build deploy packages in deploy mode
if $OPTION_DEPLOY; then
  # Array concatenation
  PACKAGES=("${PACKAGES[@]}" "${DEPLOY_PACKAGES[@]}")
fi

# Build specified (or all) packages
ALL_PACKAGES=$(all_packages)
echo $ALL_PACKAGES
if [ -z "$OPTION_PACKAGES" ]; then
  OPTION_PACKAGES=$ALL_PACKAGES
fi

echo "Building packages: $OPTION_PACKAGES"
echo

for package in $OPTION_PACKAGES; do
  if [[ $ALL_PACKAGES =~ $package ]]; then
    build $package $(package_version $package)
  else
    echo "Skipping unknown package $package"
  fi
done

if [ "`echo $* | grep \\\-v `" ]; then
  set +x
  echo verbose macosx dependency build finished running
fi<|MERGE_RESOLUTION|>--- conflicted
+++ resolved
@@ -671,41 +671,6 @@
   echo $version > $DEPLOYDIR/share/macosx-build-dependencies/lib3mf.version
 }
 
-<<<<<<< HEAD
-build_poppler()
-{
-  version=$1
-  POPPLER_DIR="poppler-${version}"
-  POPPLER_FILENAME="${POPPLER_DIR}.tar.xz"
-
-  echo "Building poppler" $version "..."
-
-  cd $BASEDIR/src
-  rm -rf "$POPPLER_DIR"
-  if [ ! -f "${POPPLER_FILENAME}" ]; then
-    curl -LO https://poppler.freedesktop.org/"${POPPLER_FILENAME}"
-  fi
-  tar xzf "${POPPLER_FILENAME}"
-  cd "$POPPLER_DIR"
-  mkdir build
-  cd build
-#   -DENABLE_QT6=OFF -DENABLE_LIBOPENJPEG=none -DENABLE_DCTDECODER=none
-  cmake .. \
-        -DCMAKE_INSTALL_PREFIX="$DEPLOYDIR" \
-        -DCMAKE_OSX_ARCHITECTURES="x86_64" \
-        -DCMAKE_OSX_DEPLOYMENT_TARGET="$MAC_OSX_VERSION_MIN" \
-        -DBUILD_GTK_TESTS=OFF -DBUILD_QT5_TESTS=OFF -DBUILD_QT6_TESTS=OFF \
-        -DBUILD_CPP_TESTS=OFF -DENABLE_GTK_DOC=OFF -DENABLE_QT5=OFF \
-        -DENABLE_QT6=OFF \
-        -DENABLE_UTILS=OFF
-  make -j"$NUMCPU" install
-  otool -L $DEPLOYDIR/lib/"libpoppler.dylib"
-  install_name_tool -id @rpath/libpoppler.dylib $DEPLOYDIR/lib/"libpoppler.dylib"
-  echo $version > $DEPLOYDIR/share/macosx-build-dependencies/poppler.version
-}
-
-=======
->>>>>>> fc669b44
 build_pixman()
 {
   version=$1
