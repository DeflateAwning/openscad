--- conflicted
+++ resolved
@@ -121,10 +121,6 @@
 
 get_openscad_source_code()
 {
-<<<<<<< HEAD
-	git clone https://github.com/openscad/openscad.git
-	if [ "`echo $? | grep 0`" ]; then
-=======
 	if [ -d openscad ]; then
 		cd openscad
 		if [ ! $? ]; then
@@ -151,7 +147,6 @@
 	fi
 	git clone http://github.com/openscad/openscad.git
 	if [ $? ]; then
->>>>>>> 90c549ad
 		echo clone of source code is ok
 	else
 		if [ $DOUPLOAD ]; then
