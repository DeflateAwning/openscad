#!/bin/sh

VERSION=`date "+%Y.%m.%d"`
#VERSION=2010.05

# This is the same location as DEPLOYDIR in macosx-build-dependencies.sh
export MACOSX_DEPLOY_DIR=$PWD/../libraries/install

`dirname $0`/release-common.sh -v $VERSION
if [[ $? != 0 ]]; then
  exit 1
fi

echo "Sanity check of the app bundle..."
`dirname $0`/macosx-sanity-check.py OpenSCAD.app/Contents/MacOS/OpenSCAD
if [[ $? != 0 ]]; then
  exit 1
fi
<<<<<<< HEAD
cp OpenSCAD-$VERSION.dmg ~/Documents/Dropbox/Public
ln -sf OpenSCAD-$VERSION.dmg ~/Documents/Dropbox/Public/OpenSCAD-latest.dmg
=======
cp OpenSCAD-$VERSION.dmg ~/Dropbox/Public
ln -sf OpenSCAD-$VERSION.dmg ~/Dropbox/Public/OpenSCAD-latest.dmg
>>>>>>> e6db5c9c

echo "Upload in progress..."<|MERGE_RESOLUTION|>--- conflicted
+++ resolved
@@ -16,12 +16,7 @@
 if [[ $? != 0 ]]; then
   exit 1
 fi
-<<<<<<< HEAD
-cp OpenSCAD-$VERSION.dmg ~/Documents/Dropbox/Public
-ln -sf OpenSCAD-$VERSION.dmg ~/Documents/Dropbox/Public/OpenSCAD-latest.dmg
-=======
 cp OpenSCAD-$VERSION.dmg ~/Dropbox/Public
 ln -sf OpenSCAD-$VERSION.dmg ~/Dropbox/Public/OpenSCAD-latest.dmg
->>>>>>> e6db5c9c
 
 echo "Upload in progress..."