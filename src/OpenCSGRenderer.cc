--- conflicted
+++ resolved
@@ -39,10 +39,6 @@
 	EIGEN_MAKE_ALIGNED_OPERATOR_NEW
 	OpenCSGPrim(OpenCSG::Operation operation, unsigned int convexity, const OpenCSGRenderer &renderer) :
 			OpenCSG::Primitive(operation, convexity), csgmode(Renderer::CSGMODE_NONE), renderer(renderer) { }
-<<<<<<< HEAD
-
-=======
->>>>>>> 5ea76105
 	shared_ptr<const Geometry> geom;
 	Transform3d m;
 	Renderer::csgmode_e csgmode;
