#pragma once

#include "renderer.h"
#include "VBORenderer.h"
#include "csgnode.h"
#include <unordered_map>
#include <boost/functional/hash.hpp>

#ifdef ENABLE_EXPERIMENTAL
<<<<<<< HEAD
=======
#include "VBORenderer.h"
#endif // ENABLE_EXPERIMENTAL

#ifdef ENABLE_EXPERIMENTAL
>>>>>>> 5ea76105
class ThrownTogetherRenderer : public VBORenderer
#else
class ThrownTogetherRenderer : public Renderer
#endif // ENABLE_EXPERIMENTAL
{
public:
	ThrownTogetherRenderer(shared_ptr<class CSGProducts> root_products,
												 shared_ptr<CSGProducts> highlight_products,
												 shared_ptr<CSGProducts> background_products);
  virtual ~ThrownTogetherRenderer();
	void draw(bool showfaces, bool showedges) const override;
	BoundingBox getBoundingBox() const override;
private:
<<<<<<< HEAD
	void renderCSGProducts(const CSGProducts &products, bool highlight_mode, bool background_mode, bool showedges, 
=======
	void renderCSGProducts(const CSGProducts &products, bool highlight_mode, bool background_mode, bool showedges,
>>>>>>> 5ea76105
											bool fberror = false) const;
#ifdef ENABLE_EXPERIMENTAL
  Renderer::ColorMode getColorMode(const CSGNode::Flag &flags, bool highlight_mode,
                                   bool background_mode, bool fberror, OpenSCADOperator type) const;
  void createChainObject(std::vector<VertexSet *> &vertex_sets, std::vector<Vertex> &render_buffer, const class CSGChainObject &csgobj, bool highlight_mode,
                         bool background_mode, bool fberror, OpenSCADOperator type) const;
#else
	void renderChainObject(const class CSGChainObject &csgobj, bool highlight_mode,
												 bool background_mode, bool showedges, bool fberror, OpenSCADOperator type) const;
#endif // ENABLE_EXPERIMENTAL

#ifdef ENABLE_EXPERIMENTAL
  void drawCSGProducts(bool use_edge_shader) const;
  inline const std::vector<VertexSets *> &getProductVertexSets() const { return *product_vertex_sets; }

  std::vector<VertexSets *> *product_vertex_sets;
#endif // ENABLE_EXPERIMENTAL

	shared_ptr<CSGProducts> root_products;
	shared_ptr<CSGProducts> highlight_products;
	shared_ptr<CSGProducts> background_products;
	mutable std::unordered_map<std::pair<const Geometry*,const Transform3d*>,
														 int,
														 boost::hash<std::pair<const Geometry*,const Transform3d*>>> geomVisitMark;
};<|MERGE_RESOLUTION|>--- conflicted
+++ resolved
@@ -1,19 +1,15 @@
 #pragma once
 
 #include "renderer.h"
-#include "VBORenderer.h"
 #include "csgnode.h"
 #include <unordered_map>
 #include <boost/functional/hash.hpp>
 
 #ifdef ENABLE_EXPERIMENTAL
-<<<<<<< HEAD
-=======
 #include "VBORenderer.h"
 #endif // ENABLE_EXPERIMENTAL
 
 #ifdef ENABLE_EXPERIMENTAL
->>>>>>> 5ea76105
 class ThrownTogetherRenderer : public VBORenderer
 #else
 class ThrownTogetherRenderer : public Renderer
@@ -27,11 +23,7 @@
 	void draw(bool showfaces, bool showedges) const override;
 	BoundingBox getBoundingBox() const override;
 private:
-<<<<<<< HEAD
-	void renderCSGProducts(const CSGProducts &products, bool highlight_mode, bool background_mode, bool showedges, 
-=======
 	void renderCSGProducts(const CSGProducts &products, bool highlight_mode, bool background_mode, bool showedges,
->>>>>>> 5ea76105
 											bool fberror = false) const;
 #ifdef ENABLE_EXPERIMENTAL
   Renderer::ColorMode getColorMode(const CSGNode::Flag &flags, bool highlight_mode,
