--- conflicted
+++ resolved
@@ -35,8 +35,8 @@
 //
 #ifndef ENABLE_EXPERIMENTAL
 ThrownTogetherRenderer::ThrownTogetherRenderer(shared_ptr<CSGProducts> root_products,
-																							 shared_ptr<CSGProducts> highlight_products,
-																							 shared_ptr<CSGProducts> background_products)
+						shared_ptr<CSGProducts> highlight_products,
+						shared_ptr<CSGProducts> background_products)
 	: root_products(root_products), highlight_products(highlight_products), background_products(background_products)
 {
 }
@@ -68,12 +68,11 @@
 	 	renderCSGProducts(*this->background_products, shaderinfo, false, true, showedges, false);
 	if (this->highlight_products)
 	 	renderCSGProducts(*this->highlight_products, shaderinfo, true, false, showedges, false);
-
 }
 
 
 void ThrownTogetherRenderer::renderChainObject(const CSGChainObject &csgobj, const GLView::shaderinfo_t *shaderinfo, bool highlight_mode,
-																							 bool background_mode, bool showedges, bool fberror, OpenSCADOperator type) const
+						bool background_mode, bool showedges, bool fberror, OpenSCADOperator type) const
 {
 	if (this->geomVisitMark[std::make_pair(csgobj.leaf->geom.get(), &csgobj.leaf->matrix)]++ > 0) return;
 	const Color4f &c = csgobj.leaf->color;
@@ -133,14 +132,9 @@
 
 }
 
-<<<<<<< HEAD
-void ThrownTogetherRenderer::renderCSGProducts(const CSGProducts &products, bool highlight_mode,
-																							 bool background_mode, bool showedges,
-=======
 void ThrownTogetherRenderer::renderCSGProducts(const CSGProducts &products, const GLView::shaderinfo_t *shaderinfo,
-																							 bool highlight_mode, bool background_mode, bool showedges,
->>>>>>> caf9986a
-																							 bool fberror) const
+						bool highlight_mode, bool background_mode, bool showedges,
+						bool fberror) const
 {
 	PRINTD("Thrown renderCSGProducts");
 	glDepthFunc(GL_LEQUAL);
@@ -164,8 +158,8 @@
 //
 #ifdef ENABLE_EXPERIMENTAL
 ThrownTogetherRenderer::ThrownTogetherRenderer(shared_ptr<CSGProducts> root_products,
-																							 shared_ptr<CSGProducts> highlight_products,
-																							 shared_ptr<CSGProducts> background_products)
+						shared_ptr<CSGProducts> highlight_products,
+						shared_ptr<CSGProducts> background_products)
 	: product_vertex_sets(new std::vector<VertexSets *>()),
     root_products(root_products), highlight_products(highlight_products), background_products(background_products)
 {
@@ -173,37 +167,45 @@
 
 ThrownTogetherRenderer::~ThrownTogetherRenderer()
 {
-  if (product_vertex_sets) {
-    for (auto &vertex_sets : *product_vertex_sets) {
+	if (product_vertex_sets) {
+		for (auto &vertex_sets : *product_vertex_sets) {
 			glDeleteBuffers(1,&vertex_sets->first);
 			for (auto &vertex_set : *vertex_sets->second) {
-					delete vertex_set;
+				delete vertex_set;
 			}
 			vertex_sets->second->clear();
 			delete vertex_sets;
-	  }
-	  product_vertex_sets->clear();
-	  delete product_vertex_sets;
-  }
+		}
+		product_vertex_sets->clear();
+		delete product_vertex_sets;
+	}
 }
 
 void ThrownTogetherRenderer::draw(bool /*showfaces*/, bool showedges) const
 {
+	this->draw_with_shader(nullptr, showedges);
+}
+
+void ThrownTogetherRenderer::draw_with_shader(const GLView::shaderinfo_t *shaderinfo, bool showedges) const {
+
+	if (shaderinfo) glUseProgram(shaderinfo->progid);
+
 	PRINTD("Thrown draw");
-  if (!getProductVertexSets().size()) {
-    if (this->root_products)
-  		renderCSGProducts(*this->root_products, false, false, showedges);
-  	if (this->background_products)
-  	 	renderCSGProducts(*this->background_products, false, true, showedges);
-  	if (this->highlight_products)
-  	 	renderCSGProducts(*this->highlight_products, true, false, showedges);
+	if (!getProductVertexSets().size()) {
+		if (this->root_products)
+			renderCSGProducts(*this->root_products, shaderinfo, false, false, showedges, false);
+		if (this->background_products)
+			renderCSGProducts(*this->background_products, shaderinfo, false, true, showedges, false);
+		if (this->highlight_products)
+			renderCSGProducts(*this->highlight_products, shaderinfo, true, false, showedges, false);
 	}
 
 	drawCSGProducts(showedges);
 }
 
+
 Renderer::ColorMode ThrownTogetherRenderer::getColorMode(const CSGNode::Flag &flags, bool highlight_mode,
-																							           bool background_mode, bool fberror, OpenSCADOperator type) const
+							 bool background_mode, bool fberror, OpenSCADOperator type) const
 {
 	ColorMode colormode = ColorMode::NONE;
 
@@ -232,108 +234,108 @@
 			colormode = ColorMode::MATERIAL;
 		}
 	}
-  return colormode;
+	return colormode;
 }
 
 void ThrownTogetherRenderer::createChainObject(std::vector<VertexSet *> &vertex_sets, std::vector<Vertex> &render_buffer,
                                                const class CSGChainObject &csgobj, bool highlight_mode,
                                                bool background_mode, bool fberror, OpenSCADOperator type) const
 {
-  VertexSet *prev = 0;
+	VertexSet *prev = 0;
 	VertexSet *vertex_set = 0;
-  Color4f color;
-
-  if (csgobj.leaf->geom) {
-    if (this->geomVisitMark[std::make_pair(csgobj.leaf->geom.get(), &csgobj.leaf->matrix)]++ > 0) return;
-
-    prev = (vertex_sets.empty() ? 0 : vertex_sets.back());
-    vertex_set = new VertexSet({false, type, csgobj.leaf->geom->getConvexity(), GL_TRIANGLES, 0, 0, false, false});
-    GLintptr prev_start_offset = 0;
-    GLsizei prev_draw_size = 0;
-    if (prev) {
-      prev_start_offset = prev->start_offset;
-      prev_draw_size = prev->draw_size;
-    }
-
-    Color4f &leaf_color = csgobj.leaf->color;
-    csgmode_e csgmode = get_csgmode(highlight_mode, background_mode, type);
-    const ColorMode colormode = getColorMode(csgobj.flags, highlight_mode, background_mode, fberror, type);
-    getShaderColor(colormode, leaf_color, color);
-
-    if (highlight_mode || background_mode) {
-      vertex_set->draw_cull_front = false;
-      vertex_set->draw_cull_back = false;
-      const_cast<ThrownTogetherRenderer *>(this)->create_surface(csgobj.leaf->geom,
-          render_buffer, *vertex_set, prev_start_offset, prev_draw_size,
-          csgmode, csgobj.leaf->matrix, color);
-    } else { // root mode
-      vertex_set->draw_cull_front = false;
-      vertex_set->draw_cull_back = true;
-
-      const_cast<ThrownTogetherRenderer *>(this)->create_surface(csgobj.leaf->geom,
-          render_buffer, *vertex_set, prev_start_offset, prev_draw_size,
-          csgmode, csgobj.leaf->matrix, color);
-      vertex_sets.push_back(vertex_set);
-
-      prev = (vertex_sets.empty() ? 0 : vertex_sets.back());
-      vertex_set = new VertexSet({false, type, csgobj.leaf->geom->getConvexity(), GL_TRIANGLES, 0, 0, false, false});
-      if (prev) {
-        prev_start_offset = prev->start_offset;
-        prev_draw_size = prev->draw_size;
-      }
-
-      color[0] = 1.0; color[1] = 0.0; color[2] = 1.0; // override leaf color on front/back error
-      vertex_set->draw_cull_front = true;
-      vertex_set->draw_cull_back = false;
-      const_cast<ThrownTogetherRenderer *>(this)->create_surface(csgobj.leaf->geom,
-          render_buffer, *vertex_set, prev_start_offset, prev_draw_size,
-          csgmode, csgobj.leaf->matrix, color);
-    }
-    vertex_sets.push_back(vertex_set);
-  }
-}
-
-void ThrownTogetherRenderer::renderCSGProducts(const CSGProducts &products, bool highlight_mode,
-																							 bool background_mode, bool /*showedges*/,
-																							 bool /*fberror*/) const
+	Color4f color;
+
+	if (csgobj.leaf->geom) {
+		if (this->geomVisitMark[std::make_pair(csgobj.leaf->geom.get(), &csgobj.leaf->matrix)]++ > 0) return;
+
+		prev = (vertex_sets.empty() ? 0 : vertex_sets.back());
+		vertex_set = new VertexSet({false, type, csgobj.leaf->geom->getConvexity(), GL_TRIANGLES, 0, 0, false, false});
+		GLintptr prev_start_offset = 0;
+		GLsizei prev_draw_size = 0;
+		if (prev) {
+			prev_start_offset = prev->start_offset;
+			prev_draw_size = prev->draw_size;
+		}
+
+		Color4f &leaf_color = csgobj.leaf->color;
+		csgmode_e csgmode = get_csgmode(highlight_mode, background_mode, type);
+		const ColorMode colormode = getColorMode(csgobj.flags, highlight_mode, background_mode, fberror, type);
+		getShaderColor(colormode, leaf_color, color);
+
+		if (highlight_mode || background_mode) {
+			vertex_set->draw_cull_front = false;
+			vertex_set->draw_cull_back = false;
+			const_cast<ThrownTogetherRenderer *>(this)->create_surface(csgobj.leaf->geom,
+			render_buffer, *vertex_set, prev_start_offset, prev_draw_size,
+			csgmode, csgobj.leaf->matrix, color);
+		} else { // root mode
+			vertex_set->draw_cull_front = false;
+			vertex_set->draw_cull_back = true;
+
+			const_cast<ThrownTogetherRenderer *>(this)->create_surface(csgobj.leaf->geom,
+			render_buffer, *vertex_set, prev_start_offset, prev_draw_size,
+			csgmode, csgobj.leaf->matrix, color);
+			vertex_sets.push_back(vertex_set);
+
+			prev = (vertex_sets.empty() ? 0 : vertex_sets.back());
+			vertex_set = new VertexSet({false, type, csgobj.leaf->geom->getConvexity(), GL_TRIANGLES, 0, 0, false, false});
+			if (prev) {
+				prev_start_offset = prev->start_offset;
+				prev_draw_size = prev->draw_size;
+			}
+
+			color[0] = 1.0; color[1] = 0.0; color[2] = 1.0; // override leaf color on front/back error
+			vertex_set->draw_cull_front = true;
+			vertex_set->draw_cull_back = false;
+			const_cast<ThrownTogetherRenderer *>(this)->create_surface(csgobj.leaf->geom,
+			render_buffer, *vertex_set, prev_start_offset, prev_draw_size,
+			csgmode, csgobj.leaf->matrix, color);
+		}
+		vertex_sets.push_back(vertex_set);
+	}
+}
+
+void ThrownTogetherRenderer::renderCSGProducts(const CSGProducts &products, const GLView::shaderinfo_t * /*shaderinfo*/,
+						bool highlight_mode, bool background_mode, bool /*showedges*/,
+						bool /*fberror*/) const
 {
 	PRINTD("Thrown renderCSGProducts");
 	this->geomVisitMark.clear();
 
-  std::vector<Vertex> *render_buffer = new std::vector<Vertex>();
+	std::vector<Vertex> *render_buffer = new std::vector<Vertex>();
 	std::vector<VertexSet *> *vertex_sets = 0;
 	GLuint vbo;
 
-  if (render_buffer) {
-    for(const auto &product : products.products) {
-      if (product.intersections.size() || product.subtractions.size()) {
-			  vertex_sets = new std::vector<VertexSet *>();
-        if (vertex_sets) {
-          for(const auto &csgobj : product.intersections) {
-            createChainObject(*vertex_sets, *render_buffer, csgobj, highlight_mode, background_mode, false, OpenSCADOperator::INTERSECTION);
-          }
-          for(const auto &csgobj : product.subtractions) {
-            createChainObject(*vertex_sets, *render_buffer, csgobj, highlight_mode, background_mode, false, OpenSCADOperator::DIFFERENCE);
-          }
-          if (render_buffer->size()) {
-				    glGenBuffers(1, &vbo);
-
-				    product_vertex_sets->push_back(new VertexSets(vbo,vertex_sets));
-				    glBindBuffer(GL_ARRAY_BUFFER, vbo);
-				    glBufferData(GL_ARRAY_BUFFER, render_buffer->size()*sizeof(Vertex), render_buffer->data(), GL_STATIC_DRAW);
-            glBindBuffer(GL_ARRAY_BUFFER, 0);
-				    render_buffer->clear();
-          }
-        }
-		  }
-    }
+	if (render_buffer) {
+		for(const auto &product : products.products) {
+			if (product.intersections.size() || product.subtractions.size()) {
+				vertex_sets = new std::vector<VertexSet *>();
+				if (vertex_sets) {
+					for(const auto &csgobj : product.intersections) {
+						createChainObject(*vertex_sets, *render_buffer, csgobj, highlight_mode, background_mode, false, OpenSCADOperator::INTERSECTION);
+					}
+					for(const auto &csgobj : product.subtractions) {
+						createChainObject(*vertex_sets, *render_buffer, csgobj, highlight_mode, background_mode, false, OpenSCADOperator::DIFFERENCE);
+					}
+					if (render_buffer->size()) {
+						glGenBuffers(1, &vbo);
+
+						product_vertex_sets->push_back(new VertexSets(vbo,vertex_sets));
+						glBindBuffer(GL_ARRAY_BUFFER, vbo);
+						glBufferData(GL_ARRAY_BUFFER, render_buffer->size()*sizeof(Vertex), render_buffer->data(), GL_STATIC_DRAW);
+						glBindBuffer(GL_ARRAY_BUFFER, 0);
+						render_buffer->clear();
+					}
+				}
+			}
+		}
 	}
 	delete render_buffer;
 }
 
 void ThrownTogetherRenderer::drawCSGProducts(bool use_edge_shader) const
 {
-  glDepthFunc(GL_LEQUAL);
+	glDepthFunc(GL_LEQUAL);
 
 	for(const auto &vertex_sets : *product_vertex_sets) {
 		if (vertex_sets) {
