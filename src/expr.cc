--- conflicted
+++ resolved
@@ -50,29 +50,6 @@
 		return dynamic_cast<const ListComprehension *>(e.get());
 	}
 
-<<<<<<< HEAD
-=======
-	VectorType flatten(VectorType const& vec) {
-		int n = 0;
-		for (unsigned int i = 0; i < vec.size(); ++i) {
-			if (vec[i]->type() == Value::Type::VECTOR) {
-				n += vec[i]->toVector().size();
-			} else {
-				n++;
-			}
-		}
-		VectorType ret; ret.reserve(n);
-		for (unsigned int i = 0; i < vec.size(); ++i) {
-			if (vec[i]->type() == Value::Type::VECTOR) {
-				std::copy(vec[i]->toVector().begin(),vec[i]->toVector().end(),std::back_inserter(ret));
-			} else {
-				ret.push_back(vec[i]);
-			}
-		}
-		return ret;
-	}
-
->>>>>>> 9d1c8aec
 	void evaluate_sequential_assignment(const AssignmentList &assignment_list, std::shared_ptr<Context> context, const Location &loc) {
 		ContextHandle<EvalContext> ctx{Context::create<EvalContext>(context, assignment_list, loc)};
 		ctx->assignTo(context);
@@ -93,9 +70,9 @@
 
 }
 
-ValuePtr Expression::checkUndef(ValuePtr&& val, const std::shared_ptr<Context>& context) const {
-	if (val->isUncheckedUndef())
-		LOG(message_group::Warning,loc,context->documentPath(),"%1$s",val->toUndefString());
+Value Expression::checkUndef(Value&& val, const std::shared_ptr<Context>& context) const {
+	if (val.isUncheckedUndef())
+		LOG(message_group::Warning,loc,context->documentPath(),"%1$s",val.toUndefString());
 	return std::move(val);
 }
 
@@ -114,13 +91,8 @@
 	case (Op::Not):    return !this->expr->evaluate(context);
 	case (Op::Negate): return checkUndef(-this->expr->evaluate(context), context);
 	default:
-<<<<<<< HEAD
-		return Value::undefined.clone();
-		// FIXME: error:
-=======
-			assert(false && "Non-existent unary operator!");
-			throw EvaluationException("Non-existent unary operator!");
->>>>>>> 9d1c8aec
+		assert(false && "Non-existent unary operator!");
+		throw EvaluationException("Non-existent unary operator!");
 	}
 }
 
@@ -130,20 +102,13 @@
 	case Op::Not:    return "!";
 	case Op::Negate: return "-";
 	default:
-			assert(false && "Non-existent unary operator!");
-			throw EvaluationException("Non-existent unary operator!");
+		assert(false && "Non-existent unary operator!");
+		throw EvaluationException("Non-existent unary operator!");
 	}
 }
 
 bool UnaryOp::isLiteral() const {
-<<<<<<< HEAD
 	return this->expr->isLiteral();
-=======
-
-    if(this->expr->isLiteral())
-        return true;
-    return false;
->>>>>>> 9d1c8aec
 }
 
 void UnaryOp::print(std::ostream &stream, const std::string &) const
@@ -164,12 +129,7 @@
 	case Op::LogicalOr:
 		return this->left->evaluate(context) || this->right->evaluate(context);
 	case Op::Exponent:
-<<<<<<< HEAD
-		return Value(pow(this->left->evaluate(context).toDouble(), this->right->evaluate(context).toDouble()));
-		break;
-=======
 		return checkUndef(this->left->evaluate(context) ^  this->right->evaluate(context), context);
->>>>>>> 9d1c8aec
 	case Op::Multiply:
 		return checkUndef(this->left->evaluate(context) *  this->right->evaluate(context), context);
 	case Op::Divide:
@@ -184,8 +144,12 @@
 		return checkUndef(this->left->evaluate(context) <  this->right->evaluate(context), context);
 	case Op::LessEqual:
 		return checkUndef(this->left->evaluate(context) <= this->right->evaluate(context), context);
-	case Op::Greater:
+	case Op::Greater:{
+		auto l = this->left->evaluate(context);
+		auto r = this->right->evaluate(context);
+		auto v = l > r;
 		return checkUndef(this->left->evaluate(context) >  this->right->evaluate(context), context);
+	}
 	case Op::GreaterEqual:
 		return checkUndef(this->left->evaluate(context) >= this->right->evaluate(context), context);
 	case Op::Equal:
@@ -193,13 +157,8 @@
 	case Op::NotEqual:
 		return checkUndef(this->left->evaluate(context) != this->right->evaluate(context), context);
 	default:
-<<<<<<< HEAD
-		return Value::undefined.clone();
-		// FIXME: Error: unknown op
-=======
 		assert(false && "Non-existent binary operator!");
 		throw EvaluationException("Non-existent binary operator!");
->>>>>>> 9d1c8aec
 	}
 }
 
@@ -379,22 +338,11 @@
 
 Value Vector::evaluate(const std::shared_ptr<Context>& context) const
 {
-<<<<<<< HEAD
 	if (children.size() == 1) {
 		Value val = children.front()->evaluate(context);
 		// If only 1 EmbeddedVectorType, convert to plain VectorType
 		if (val.type() == Value::Type::EMBEDDED_VECTOR) {
 			return VectorType(std::move(val.toEmbeddedVectorNonConst()));
-=======
-	VectorType vec;
-	for(const auto &e : this->children) {
-		ValuePtr tmpval = e->evaluate(context);
-		if (isListComprehension(e)) {
-			const VectorType result = tmpval->toVector();
-			for (size_t i = 0; i < result.size(); ++i) {
-				vec.push_back(result[i]);
-			}
->>>>>>> 9d1c8aec
 		} else {
 			VectorType vec;
 			vec.emplace_back(std::move(val));
@@ -545,11 +493,7 @@
 		// Assign default values for unspecified parameters
 		for (const auto &arg : definition_arguments) {
 			if (this->resolvedArguments.find(arg->getName()) == this->resolvedArguments.end()) {
-<<<<<<< HEAD
 				this->defaultArguments.emplace_back(arg->getName(), arg->getExpr() ? arg->getExpr()->evaluate(context) : Value::undefined.clone());
-=======
-				this->defaultArguments.emplace_back(arg->getName(), arg->getExpr() ? arg->getExpr()->evaluate(context) : ValuePtr::undefined);
->>>>>>> 9d1c8aec
 			}
 		}
 	}
@@ -590,7 +534,7 @@
 				return Value::undefined.clone();
 			} else {
 				const auto &func = v.toFunction();
-				return evaluate_function(name, func.getExpr(), func.getArgs(), func.getCtx(), evalCtx.ctx, this->loc);
+				return evaluate_function(name, func.getExpr(), *(func.getArgs()), func.getCtx(), evalCtx.ctx, this->loc);
 			}
 		} else if (isLookup) {
 			return context->evaluate_function(name, evalCtx.ctx);
@@ -735,12 +679,11 @@
 //    Context is only passed along for the possible use in Range warning.
 Value LcEach::evalRecur(Value &&v, const std::shared_ptr<Context>& context) const
 {
-<<<<<<< HEAD
 	if (v.type() == Value::Type::RANGE) {
 		const RangeType &range = v.toRange();
 		uint32_t steps = range.numValues();
 		if (steps >= 1000000) {
-			PRINTB("WARNING: Bad range parameter in for statement: too many elements (%lu), %s", steps % loc.toRelativeString(context->documentPath()));
+           LOG(message_group::Warning,loc,context->documentPath(),"Bad range parameter in for statement: too many elements (%1$lu)",steps);
 		} else {
 			EmbeddedVectorType vec;
 			for (double d : range) vec.emplace_back(d);
@@ -765,34 +708,6 @@
 	}
 	return EmbeddedVectorType::Empty();
 }
-=======
-	VectorType vec;
-
-    ValuePtr v = this->expr->evaluate(context);
-
-    if (v->type() == Value::Type::RANGE) {
-        RangeType range = v->toRange();
-        uint32_t steps = range.numValues();
-        if (steps >= 1000000) {
-           LOG(message_group::Warning,loc,context->documentPath(),"Bad range parameter in for statement: too many elements (%1$lu)",steps);
-        } else {
-            for (double val : range) {
-                vec.push_back(ValuePtr(val));
-            }
-        }
-    } else if (v->type() == Value::Type::VECTOR) {
-        VectorType vector = v->toVector();
-        for (size_t i = 0; i < v->toVector().size(); ++i) {
-            vec.push_back(vector[i]);
-        }
-    } else if (v->type() == Value::Type::STRING) {
-        utf8_split(v->toString(), [&](ValuePtr v) {
-            vec.push_back(v);
-        });
-    } else if (v->type() != Value::Type::UNDEFINED) {
-        vec.push_back(v);
-    }
->>>>>>> 9d1c8aec
 
 Value LcEach::evaluate(const std::shared_ptr<Context>& context) const
 {
@@ -819,12 +734,11 @@
 	const std::string &it_name = for_context->getArgName(0);
 	Value it_values = for_context->getArgValue(0, assign_context.ctx);
 
-<<<<<<< HEAD
 	if (it_values.type() == Value::Type::RANGE) {
 		const RangeType &range = it_values.toRange();
 		uint32_t steps = range.numValues();
 		if (steps >= 1000000) {
-			PRINTB("WARNING: Bad range parameter in for statement: too many elements (%lu), %s", steps % loc.toRelativeString(context->documentPath()));
+           LOG(message_group::Warning,loc,context->documentPath(),"Bad range parameter in for statement: too many elements (%1$lu)",steps);
 		} else {
 			EmbeddedVectorType vec;
 			for (double d : range) {
@@ -851,33 +765,6 @@
 		c->set_variable(it_name, std::move(it_values));
 		return this->expr->evaluate(c.ctx);
 	}
-=======
-    if (it_values->type() == Value::Type::RANGE) {
-        RangeType range = it_values->toRange();
-        uint32_t steps = range.numValues();
-        if (steps >= 1000000) {
-           LOG(message_group::Warning,loc,context->documentPath(),"Bad range parameter in for statement: too many elements (%1$lu)",steps);
-        } else {
-            for (double val : range) {
-                c->set_variable(it_name, ValuePtr(val));
-                vec.push_back(this->expr->evaluate(c.ctx));
-            }
-        }
-    } else if (it_values->type() == Value::Type::VECTOR) {
-        for (size_t i = 0; i < it_values->toVector().size(); ++i) {
-            c->set_variable(it_name, it_values->toVector()[i]);
-            vec.push_back(this->expr->evaluate(c.ctx));
-        }
-    } else if (it_values->type() == Value::Type::STRING) {
-        utf8_split(it_values->toString(), [&](ValuePtr v) {
-            c->set_variable(it_name, v);
-            vec.push_back(this->expr->evaluate(c.ctx));
-        });
-    } else if (it_values->type() != Value::Type::UNDEFINED) {
-        c->set_variable(it_name, it_values);
-        vec.push_back(this->expr->evaluate(c.ctx));
-    }
->>>>>>> 9d1c8aec
 
 	return EmbeddedVectorType::Empty();
 }
@@ -960,20 +847,11 @@
 
 	if (!condition) {
 		const Expression *expr = assignments["condition"];
-<<<<<<< HEAD
 		const Value &message = c->lookup_variable("message", true);
 
-		const auto locs = evalctx->loc.toRelativeString(context->documentPath());
 		const auto exprText = expr ? STR(" '" << *expr << "'") : "";
 		if (message.isDefined()) {
-			PRINTB("ERROR: Assertion%s failed: %s %s", exprText % message.toEchoString() % locs);
-=======
-		const ValuePtr message = c->lookup_variable("message", true);
-		
-		const auto exprText = expr ? STR(" '" << *expr << "'") : "";
-		if (message->isDefined()) {
-			LOG(message_group::Error,evalctx->loc,context->documentPath(),"Assertion%1$s failed: %2$s",exprText,message->toEchoString());
->>>>>>> 9d1c8aec
+			LOG(message_group::Error,evalctx->loc,context->documentPath(),"Assertion%1$s failed: %2$s",exprText,message.toEchoString());
 		} else {
 			LOG(message_group::Error,evalctx->loc,context->documentPath(),"Assertion%1$s failed",exprText);
 		}
@@ -981,7 +859,7 @@
 	}
 }
 
-Value evaluate_function(const std::string& name, const std::shared_ptr<Expression>& expr, const AssignmentList &definition_arguments,
+Value evaluate_function(const std::string& name, const std::shared_ptr<Expression>& expr, const AssignmentList& definition_arguments,
 		const std::shared_ptr<Context>& ctx, const std::shared_ptr<EvalContext>& evalctx, const Location& loc)
 {
 	if (!expr) return Value::undefined.clone();
@@ -1043,14 +921,8 @@
 			}
 		}
 
-<<<<<<< HEAD
 		if (counter++ == 1000000) {
-			const std::string locs = loc.toRelativeString(ctx->documentPath());
-			PRINTB("ERROR: Recursion detected calling function '%s' %s", name % locs);
-=======
-		if (counter++ == 1000000){
 			LOG(message_group::Error,loc,ctx->documentPath(),"Recursion detected calling function '%1$s'",name);
->>>>>>> 9d1c8aec
 			throw RecursionException::create("function", name,loc);
 		}
 	}
