--- conflicted
+++ resolved
@@ -743,11 +743,6 @@
 	const ValuePtr condition = c.lookup_variable("condition");
 
 	if (!condition->toBool()) {
-<<<<<<< HEAD
-=======
-		std::ostringstream msg;
-		msg << "ERROR: Assertion";
->>>>>>> 07a7036c
 		const Expression *expr = assignments["condition"];
 		const ValuePtr message = c.lookup_variable("message", true);
 		
