--- conflicted
+++ resolved
@@ -29,7 +29,7 @@
 #include "printutils.h"
 #include "calc.h"
 
-#include <fstream>
+#include <nowide/fstream.hpp>
 #include <assert.h>
 #include <unordered_map>
 #include <boost/lexical_cast.hpp>
@@ -48,8 +48,6 @@
 
 namespace fs = boost::filesystem;
 
-#include <nowide/fstream.hpp>
-
 /*! \class DxfData
 
 	The DxfData class fulfils multiple tasks, partially for historical reasons.
@@ -81,13 +79,7 @@
 								 const std::string &filename, const std::string &layername, 
 								 double xorigin, double yorigin, double scale)
 {
-<<<<<<< HEAD
-	handle_dep(filename); // Register ourselves as a dependency
-
 	nowide::ifstream stream(filename.c_str());
-=======
-	std::ifstream stream(filename.c_str());
->>>>>>> f87dc256
 	if (!stream.good()) {
 		PRINTB("WARNING: Can't open DXF file '%s'.", filename);
 		return;
