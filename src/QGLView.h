--- conflicted
+++ resolved
@@ -42,13 +42,8 @@
 #if QT_VERSION >= 0x050100
 	float getDPI() { return this->devicePixelRatio(); }
 #endif
-<<<<<<< HEAD
 	bool save(const std::string &filename);
-=======
-	
 	const QImage & grabFrame();
-	bool save(const char *filename);
->>>>>>> 6bd23abd
 	void resetView();
 	void viewAll();
 
