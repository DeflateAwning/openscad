--- conflicted
+++ resolved
@@ -3,18 +3,11 @@
 #include <string>
 #include "AST.h"
 
-<<<<<<< HEAD
-class PolySet *import_stl(const std::string &filename);
-PolySet *import_off(const std::string &filename);
-class Polygon2d *import_svg(const std::string &filename);
+class PolySet *import_stl(const std::string &filename, const Location &loc);
+class PolySet *import_off(const std::string &filename, const Location &loc);
+class Polygon2d *import_svg(const std::string &filename, const double dpi, const bool center, const Location &loc);
 class Polygon2d *import_dxf(double fn, double fs, double fa, const std::string &filename, const std::string &layername, 
 						    double xorigin, double yorigin, double scale);
-=======
-class PolySet *import_stl(const std::string &filename, const Location &loc);
-PolySet *import_off(const std::string &filename, const Location &loc);
-class Polygon2d *import_svg(const std::string &filename, const double dpi, const bool center, const Location &loc);
-class Polygon2d *import_dxf(const std::string &filename, double fn, double fs, double fa);
->>>>>>> 90e4ddc1
 #ifdef ENABLE_CGAL
 class CGAL_Nef_polyhedron *import_nef3(const std::string &filename, const Location &loc);
 #endif