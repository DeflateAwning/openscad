--- conflicted
+++ resolved
@@ -1124,11 +1124,6 @@
 #else
 		viewModeThrownTogether();
 #endif
-<<<<<<< HEAD
-	{
-		this->glview->updateGL();
-=======
->>>>>>> 76a781d2
 	}
 
 	clearCurrentOutput();
