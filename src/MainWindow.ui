<?xml version="1.0" encoding="UTF-8"?>
<ui version="4.0">
 <class>MainWindow</class>
 <widget class="QMainWindow" name="MainWindow">
  <property name="geometry">
   <rect>
    <x>0</x>
    <y>0</y>
    <width>846</width>
    <height>647</height>
   </rect>
  </property>
  <property name="windowTitle">
   <string>MainWindow</string>
  </property>
  <widget class="QWidget" name="centralwidget">
   <layout class="QVBoxLayout" name="verticalLayout_2">
    <property name="margin">
     <number>0</number>
    </property>
    <item>
     <widget class="QSplitter" name="splitter1">
      <property name="orientation">
       <enum>Qt::Horizontal</enum>
      </property>
      <widget class="QWidget" name="editorPane" native="true">
       <property name="enabled">
        <bool>true</bool>
       </property>
       <layout class="QVBoxLayout" name="verticalLayout_3">
        <property name="margin">
         <number>0</number>
        </property>
        <item>
         <widget class="QFrame" name="find_panel">
          <property name="enabled">
           <bool>true</bool>
          </property>
          <property name="sizePolicy">
           <sizepolicy hsizetype="Preferred" vsizetype="Minimum">
            <horstretch>0</horstretch>
            <verstretch>0</verstretch>
           </sizepolicy>
          </property>
          <property name="frameShape">
           <enum>QFrame::NoFrame</enum>
          </property>
          <property name="frameShadow">
           <enum>QFrame::Raised</enum>
          </property>
          <property name="lineWidth">
           <number>0</number>
          </property>
          <layout class="QGridLayout" name="gridLayout">
           <item row="0" column="0">
            <widget class="QComboBox" name="findTypeComboBox">
             <item>
              <property name="text">
               <string>Find</string>
              </property>
             </item>
             <item>
              <property name="text">
               <string>Replace</string>
              </property>
             </item>
            </widget>
           </item>
           <item row="0" column="1">
            <widget class="QLineEdit" name="findInputField">
             <property name="placeholderText">
              <string>Search string</string>
             </property>
            </widget>
           </item>
           <item row="0" column="2">
            <widget class="QPushButton" name="prevButton">
             <property name="text">
              <string>&lt;</string>
             </property>
            </widget>
           </item>
           <item row="0" column="3">
            <widget class="QPushButton" name="nextButton">
             <property name="text">
              <string>&gt;</string>
             </property>
            </widget>
           </item>
           <item row="0" column="4">
            <widget class="QPushButton" name="hideFindButton">
             <property name="text">
              <string>Done</string>
             </property>
            </widget>
           </item>
           <item row="1" column="1">
            <widget class="QLineEdit" name="replaceInputField">
             <property name="placeholderText">
              <string>Replacement string</string>
             </property>
            </widget>
           </item>
           <item row="1" column="2" colspan="2">
            <widget class="QPushButton" name="replaceButton">
             <property name="text">
              <string>Replace</string>
             </property>
            </widget>
           </item>
           <item row="1" column="4">
            <widget class="QPushButton" name="replaceAllButton">
             <property name="text">
              <string>All</string>
             </property>
            </widget>
           </item>
          </layout>
         </widget>
        </item>
        <item>
         <widget class="Editor" name="editor" native="true">
          <property name="font">
           <font>
            <family>Monaco</family>
            <pointsize>8</pointsize>
           </font>
          </property>
          <property name="focusPolicy">
           <enum>Qt::WheelFocus</enum>
          </property>
         </widget>
        </item>
       </layout>
      </widget>
      <widget class="QWidget" name="layoutWidget">
       <layout class="QVBoxLayout" name="verticalLayout">
        <item>
         <widget class="QSplitter" name="splitter2">
          <property name="orientation">
           <enum>Qt::Vertical</enum>
          </property>
          <widget class="QGLView" name="qglview" native="true"/>
          <widget class="QTextEdit" name="console">
           <property name="focusPolicy">
            <enum>Qt::ClickFocus</enum>
           </property>
           <property name="readOnly">
            <bool>true</bool>
           </property>
          </widget>
         </widget>
        </item>
        <item>
         <widget class="QFrame" name="animate_panel">
          <property name="enabled">
           <bool>true</bool>
          </property>
          <property name="frameShape">
           <enum>QFrame::NoFrame</enum>
          </property>
          <property name="frameShadow">
           <enum>QFrame::Raised</enum>
          </property>
          <property name="lineWidth">
           <number>0</number>
          </property>
          <layout class="QHBoxLayout" name="horizontalLayoutAnimate">
           <property name="margin">
            <number>0</number>
           </property>
           <item>
            <widget class="QLabel" name="label">
             <property name="text">
              <string>Time:</string>
             </property>
            </widget>
           </item>
           <item>
            <widget class="QLineEdit" name="e_tval"/>
           </item>
           <item>
            <widget class="QLabel" name="label_2">
             <property name="text">
              <string>FPS:</string>
             </property>
            </widget>
           </item>
           <item>
            <widget class="QLineEdit" name="e_fps"/>
           </item>
           <item>
            <widget class="QLabel" name="label_3">
             <property name="text">
              <string>Steps:</string>
             </property>
            </widget>
           </item>
           <item>
            <widget class="QLineEdit" name="e_fsteps"/>
           </item>
           <item>
            <widget class="QCheckBox" name="e_dump">
             <property name="text">
              <string>Dump Pictures</string>
             </property>
            </widget>
           </item>
          </layout>
         </widget>
        </item>
       </layout>
      </widget>
     </widget>
    </item>
   </layout>
  </widget>
  <widget class="QMenuBar" name="menubar">
   <property name="geometry">
    <rect>
     <x>0</x>
     <y>0</y>
     <width>846</width>
     <height>22</height>
    </rect>
   </property>
   <widget class="QMenu" name="menu_File">
    <property name="title">
     <string>&amp;File</string>
    </property>
    <widget class="QMenu" name="menuOpenRecent">
     <property name="title">
      <string>Open Recent</string>
     </property>
    </widget>
    <widget class="QMenu" name="menuExamples">
     <property name="title">
      <string>Examples</string>
     </property>
    </widget>
    <widget class="QMenu" name="menuExport">
     <property name="title">
      <string>Export</string>
     </property>
     <addaction name="designActionExportSTL"/>
     <addaction name="designActionExportOFF"/>
     <addaction name="designActionExportAMF"/>
     <addaction name="designActionExportDXF"/>
     <addaction name="designActionExportSVG"/>
     <addaction name="designActionExportCSG"/>
     <addaction name="separator"/>
     <addaction name="designActionExportImage"/>
    </widget>
    <addaction name="fileActionNew"/>
    <addaction name="fileActionOpen"/>
    <addaction name="menuOpenRecent"/>
    <addaction name="menuExamples"/>
    <addaction name="fileActionReload"/>
    <addaction name="fileActionClose"/>
    <addaction name="separator"/>
    <addaction name="fileActionSave"/>
    <addaction name="fileActionSaveAs"/>
    <addaction name="separator"/>
    <addaction name="menuExport"/>
    <addaction name="separator"/>
    <addaction name="fileShowLibraryFolder"/>
    <addaction name="separator"/>
    <addaction name="fileActionQuit"/>
   </widget>
   <widget class="QMenu" name="menu_Edit">
    <property name="title">
     <string>&amp;Edit</string>
    </property>
    <addaction name="editActionUndo"/>
    <addaction name="editActionRedo"/>
    <addaction name="separator"/>
    <addaction name="editActionCut"/>
    <addaction name="editActionCopy"/>
    <addaction name="editActionPaste"/>
    <addaction name="separator"/>
    <addaction name="editActionIndent"/>
    <addaction name="editActionUnindent"/>
    <addaction name="separator"/>
    <addaction name="editActionComment"/>
    <addaction name="editActionUncomment"/>
    <addaction name="separator"/>
    <addaction name="editActionPasteVPT"/>
    <addaction name="editActionPasteVPR"/>
    <addaction name="separator"/>
    <addaction name="editActionFind"/>
    <addaction name="editActionFindAndReplace"/>
    <addaction name="editActionFindNext"/>
    <addaction name="editActionFindPrevious"/>
    <addaction name="editActionUseSelectionForFind"/>
    <addaction name="separator"/>
    <addaction name="editActionZoomIn"/>
    <addaction name="editActionZoomOut"/>
    <addaction name="editActionPreferences"/>
   </widget>
   <widget class="QMenu" name="menu_Design">
    <property name="title">
     <string>&amp;Design</string>
    </property>
    <addaction name="designActionAutoReload"/>
    <addaction name="designActionReloadAndPreview"/>
    <addaction name="designActionPreview"/>
    <addaction name="designActionRender"/>
    <addaction name="separator"/>
    <addaction name="designCheckValidity"/>
    <addaction name="designActionDisplayAST"/>
    <addaction name="designActionDisplayCSGTree"/>
    <addaction name="designActionDisplayCSGProducts"/>
    <addaction name="separator"/>
    <addaction name="designActionFlushCaches"/>
   </widget>
   <widget class="QMenu" name="menu_View">
    <property name="title">
     <string>&amp;View</string>
    </property>
    <addaction name="viewActionPreview"/>
    <addaction name="viewActionSurfaces"/>
    <addaction name="viewActionWireframe"/>
    <addaction name="viewActionThrownTogether"/>
    <addaction name="separator"/>
    <addaction name="viewActionShowEdges"/>
    <addaction name="viewActionShowAxes"/>
    <addaction name="viewActionShowCrosshairs"/>
    <addaction name="viewActionAnimate"/>
    <addaction name="separator"/>
    <addaction name="viewActionTop"/>
    <addaction name="viewActionBottom"/>
    <addaction name="viewActionLeft"/>
    <addaction name="viewActionRight"/>
    <addaction name="viewActionFront"/>
    <addaction name="viewActionBack"/>
    <addaction name="viewActionDiagonal"/>
    <addaction name="viewActionCenter"/>
    <addaction name="separator"/>
    <addaction name="viewActionZoomIn"/>
    <addaction name="viewActionZoomOut"/>
    <addaction name="separator"/>
    <addaction name="viewActionResetView"/>
    <addaction name="separator"/>
    <addaction name="viewActionPerspective"/>
    <addaction name="viewActionOrthogonal"/>
    <addaction name="separator"/>
    <addaction name="editActionHide"/>
    <addaction name="viewActionHide"/>
   </widget>
   <widget class="QMenu" name="menuHelp">
    <property name="title">
     <string>&amp;Help</string>
    </property>
    <addaction name="helpActionAbout"/>
    <addaction name="helpActionHomepage"/>
    <addaction name="helpActionManual"/>
    <addaction name="helpActionLibraryInfo"/>
    <addaction name="helpActionFontInfo"/>
    <addaction name="appActionUpdateCheck"/>
   </widget>
   <addaction name="menu_File"/>
   <addaction name="menu_Edit"/>
   <addaction name="menu_Design"/>
   <addaction name="menu_View"/>
   <addaction name="menuHelp"/>
  </widget>
  <widget class="QStatusBar" name="statusbar"/>
  <action name="fileActionNew">
   <property name="text">
    <string>&amp;New</string>
   </property>
   <property name="shortcut">
    <string>Ctrl+N</string>
   </property>
  </action>
  <action name="fileActionOpen">
   <property name="text">
    <string>&amp;Open...</string>
   </property>
   <property name="shortcut">
    <string>Ctrl+O</string>
   </property>
  </action>
  <action name="fileActionSave">
   <property name="text">
    <string>&amp;Save</string>
   </property>
   <property name="shortcut">
    <string>Ctrl+S</string>
   </property>
  </action>
  <action name="fileActionSaveAs">
   <property name="text">
    <string>Save &amp;As...</string>
   </property>
   <property name="shortcut">
    <string>Ctrl+Shift+S</string>
   </property>
  </action>
  <action name="fileActionReload">
   <property name="text">
    <string>&amp;Reload</string>
   </property>
   <property name="shortcut">
    <string>Ctrl+R</string>
   </property>
  </action>
  <action name="fileActionQuit">
   <property name="text">
    <string>&amp;Quit</string>
   </property>
   <property name="shortcut">
    <string>Ctrl+Q</string>
   </property>
  </action>
  <action name="editActionUndo">
   <property name="text">
    <string>&amp;Undo</string>
   </property>
   <property name="shortcut">
    <string>Ctrl+Z</string>
   </property>
  </action>
  <action name="editActionRedo">
   <property name="text">
    <string>&amp;Redo</string>
   </property>
   <property name="shortcut">
    <string>Ctrl+Shift+Z</string>
   </property>
  </action>
  <action name="editActionCut">
   <property name="text">
    <string>Cu&amp;t</string>
   </property>
   <property name="shortcut">
    <string>Ctrl+X</string>
   </property>
  </action>
  <action name="editActionCopy">
   <property name="text">
    <string>&amp;Copy</string>
   </property>
   <property name="shortcut">
    <string>Ctrl+C</string>
   </property>
  </action>
  <action name="editActionPaste">
   <property name="text">
    <string>&amp;Paste</string>
   </property>
   <property name="shortcut">
    <string>Ctrl+V</string>
   </property>
  </action>
  <action name="editActionIndent">
   <property name="text">
    <string>&amp;Indent</string>
   </property>
   <property name="shortcut">
    <string>Ctrl+I</string>
   </property>
  </action>
  <action name="editActionUnindent">
   <property name="text">
    <string>U&amp;nindent</string>
   </property>
   <property name="shortcut">
    <string>Ctrl+Shift+I</string>
   </property>
  </action>
  <action name="editActionComment">
   <property name="text">
    <string>C&amp;omment</string>
   </property>
   <property name="shortcut">
    <string>Ctrl+D</string>
   </property>
  </action>
  <action name="editActionUncomment">
   <property name="text">
    <string>Unco&amp;mment</string>
   </property>
   <property name="shortcut">
    <string>Ctrl+Shift+D</string>
   </property>
  </action>
  <action name="editActionPasteVPT">
   <property name="text">
    <string>Paste viewport translation</string>
   </property>
   <property name="shortcut">
    <string>Ctrl+T</string>
   </property>
  </action>
  <action name="editActionPasteVPR">
   <property name="text">
    <string>Paste viewport rotation</string>
   </property>
  </action>
  <action name="editActionZoomIn">
   <property name="text">
    <string>Zoom In</string>
   </property>
   <property name="shortcut">
    <string>Ctrl++</string>
   </property>
  </action>
  <action name="editActionZoomOut">
   <property name="text">
    <string>Zoom Out</string>
   </property>
   <property name="shortcut">
    <string>Ctrl+-</string>
   </property>
  </action>
  <action name="editActionHide">
   <property name="checkable">
    <bool>true</bool>
   </property>
   <property name="text">
    <string>Hide editor</string>
   </property>
  </action>
  <action name="designActionReloadAndPreview">
   <property name="text">
    <string>&amp;Reload and Preview</string>
   </property>
   <property name="shortcut">
    <string>F4</string>
   </property>
  </action>
  <action name="designActionPreview">
   <property name="text">
    <string>&amp;Preview</string>
   </property>
   <property name="shortcut">
    <string>F5</string>
   </property>
  </action>
  <action name="designActionRender">
   <property name="text">
    <string>&amp;Render</string>
   </property>
   <property name="shortcut">
    <string>F6</string>
   </property>
  </action>
  <action name="designCheckValidity">
   <property name="text">
    <string>Check Validity</string>
   </property>
  </action>
  <action name="designActionDisplayAST">
   <property name="text">
    <string>Display &amp;AST...</string>
   </property>
  </action>
  <action name="designActionDisplayCSGTree">
   <property name="text">
    <string>Display CSG &amp;Tree...</string>
   </property>
  </action>
  <action name="designActionDisplayCSGProducts">
   <property name="text">
    <string>Display CSG &amp;Products...</string>
   </property>
  </action>
  <action name="designActionExportSTL">
   <property name="text">
    <string>Export as &amp;STL...</string>
   </property>
  </action>
  <action name="designActionExportOFF">
   <property name="text">
    <string>Export as &amp;OFF...</string>
   </property>
  </action>
  <action name="viewActionPreview">
   <property name="checkable">
    <bool>true</bool>
   </property>
   <property name="text">
    <string>Preview</string>
   </property>
   <property name="shortcut">
    <string>F9</string>
   </property>
  </action>
  <action name="viewActionSurfaces">
   <property name="checkable">
    <bool>true</bool>
   </property>
   <property name="text">
    <string>Surfaces</string>
   </property>
   <property name="shortcut">
    <string>F10</string>
   </property>
  </action>
  <action name="viewActionWireframe">
   <property name="checkable">
    <bool>true</bool>
   </property>
   <property name="text">
    <string>Wireframe</string>
   </property>
   <property name="shortcut">
    <string>F11</string>
   </property>
  </action>
  <action name="viewActionThrownTogether">
   <property name="checkable">
    <bool>true</bool>
   </property>
   <property name="text">
    <string>Thrown Together</string>
   </property>
   <property name="shortcut">
    <string>F12</string>
   </property>
  </action>
  <action name="viewActionShowEdges">
   <property name="checkable">
    <bool>true</bool>
   </property>
   <property name="text">
    <string>Show Edges</string>
   </property>
   <property name="shortcut">
    <string>Ctrl+1</string>
   </property>
  </action>
  <action name="viewActionShowAxes">
   <property name="checkable">
    <bool>true</bool>
   </property>
   <property name="text">
    <string>Show Axes</string>
   </property>
   <property name="shortcut">
    <string>Ctrl+2</string>
   </property>
  </action>
  <action name="viewActionShowCrosshairs">
   <property name="checkable">
    <bool>true</bool>
   </property>
   <property name="text">
    <string>Show Crosshairs</string>
   </property>
   <property name="shortcut">
    <string>Ctrl+3</string>
   </property>
  </action>
  <action name="viewActionAnimate">
   <property name="checkable">
    <bool>true</bool>
   </property>
   <property name="text">
    <string>Animate</string>
   </property>
  </action>
  <action name="viewActionTop">
   <property name="text">
    <string>Top</string>
   </property>
   <property name="shortcut">
    <string>Ctrl+4</string>
   </property>
  </action>
  <action name="viewActionBottom">
   <property name="text">
    <string>Bottom</string>
   </property>
   <property name="shortcut">
    <string>Ctrl+5</string>
   </property>
  </action>
  <action name="viewActionLeft">
   <property name="text">
    <string>Left</string>
   </property>
   <property name="shortcut">
    <string>Ctrl+6</string>
   </property>
  </action>
  <action name="viewActionRight">
   <property name="text">
    <string>Right</string>
   </property>
   <property name="shortcut">
    <string>Ctrl+7</string>
   </property>
  </action>
  <action name="viewActionFront">
   <property name="text">
    <string>Front</string>
   </property>
   <property name="shortcut">
    <string>Ctrl+8</string>
   </property>
  </action>
  <action name="viewActionBack">
   <property name="text">
    <string>Back</string>
   </property>
   <property name="shortcut">
    <string>Ctrl+9</string>
   </property>
  </action>
  <action name="viewActionDiagonal">
   <property name="text">
    <string>Diagonal</string>
   </property>
   <property name="shortcut">
    <string>Ctrl+0</string>
   </property>
  </action>
  <action name="viewActionCenter">
   <property name="text">
    <string>Center</string>
   </property>
   <property name="shortcut">
    <string>Ctrl+P</string>
   </property>
  </action>
  <action name="viewActionPerspective">
   <property name="checkable">
    <bool>true</bool>
   </property>
   <property name="text">
    <string>Perspective</string>
   </property>
  </action>
  <action name="viewActionOrthogonal">
   <property name="checkable">
    <bool>true</bool>
   </property>
   <property name="text">
    <string>Orthogonal</string>
   </property>
  </action>
  <action name="viewActionHide">
   <property name="checkable">
    <bool>true</bool>
   </property>
   <property name="text">
    <string>Hide console</string>
   </property>
  </action>
  <action name="helpActionAbout">
   <property name="enabled">
    <bool>true</bool>
   </property>
   <property name="text">
    <string>About</string>
   </property>
  </action>
  <action name="helpActionManual">
   <property name="text">
    <string>Documentation</string>
   </property>
  </action>
  <action name="fileActionClearRecent">
   <property name="text">
    <string>Clear Recent</string>
   </property>
  </action>
  <action name="designActionExportDXF">
   <property name="text">
    <string>Export as DXF...</string>
   </property>
  </action>
  <action name="fileActionClose">
   <property name="text">
    <string>Close</string>
   </property>
   <property name="shortcut">
    <string>Ctrl+W</string>
   </property>
  </action>
  <action name="editActionPreferences">
   <property name="text">
    <string>Preferences</string>
   </property>
  </action>
  <action name="editActionFind">
   <property name="text">
    <string>Find...</string>
   </property>
   <property name="shortcut">
    <string>Ctrl+F</string>
   </property>
  </action>
  <action name="editActionFindAndReplace">
   <property name="text">
    <string>Find and Replace...</string>
   </property>
   <property name="shortcut">
    <string>Ctrl+Alt+F</string>
   </property>
  </action>
  <action name="editActionFindNext">
   <property name="text">
    <string>Find Next</string>
   </property>
   <property name="shortcut">
    <string>Ctrl+G</string>
   </property>
  </action>
  <action name="editActionFindPrevious">
   <property name="text">
    <string>Find Previous</string>
   </property>
   <property name="shortcut">
    <string>Ctrl+Shift+G</string>
   </property>
  </action>
  <action name="editActionUseSelectionForFind">
   <property name="text">
    <string>Use Selection for Find</string>
   </property>
   <property name="shortcut">
    <string>Ctrl+E</string>
   </property>
  </action>
  <action name="designActionFlushCaches">
   <property name="text">
    <string>Flush Caches</string>
   </property>
  </action>
  <action name="helpActionHomepage">
   <property name="text">
    <string>OpenSCAD Homepage</string>
   </property>
  </action>
  <action name="designActionAutoReload">
   <property name="checkable">
    <bool>true</bool>
   </property>
   <property name="text">
    <string>Automatic Reload and Preview</string>
   </property>
  </action>
  <action name="designActionExportImage">
   <property name="text">
    <string>Export as Image...</string>
   </property>
  </action>
  <action name="designActionExportCSG">
   <property name="text">
    <string>Export as CSG...</string>
   </property>
  </action>
  <action name="helpActionLibraryInfo">
   <property name="text">
    <string>Library info</string>
   </property>
  </action>
  <action name="appActionUpdateCheck">
   <property name="enabled">
    <bool>false</bool>
   </property>
   <property name="text">
    <string>Check for Update..</string>
   </property>
  </action>
  <action name="fileShowLibraryFolder">
   <property name="text">
    <string>Show Library Folder...</string>
   </property>
  </action>
  <action name="viewActionResetView">
   <property name="text">
    <string>Reset View</string>
   </property>
  </action>
<<<<<<< HEAD
  <action name="helpActionFontInfo">
   <property name="text">
    <string>Font List</string>
=======
  <action name="designActionExportSVG">
   <property name="text">
    <string>Export as SVG...</string>
   </property>
  </action>
  <action name="designActionExportAMF">
   <property name="text">
    <string>Export as AMF...</string>
   </property>
  </action>
  <action name="viewActionZoomIn">
   <property name="text">
    <string>Zoom In</string>
   </property>
   <property name="shortcut">
    <string>Ctrl+]</string>
   </property>
  </action>
  <action name="viewActionZoomOut">
   <property name="text">
    <string>Zoom Out</string>
   </property>
   <property name="shortcut">
    <string>Ctrl+[</string>
>>>>>>> 05e1dd7d
   </property>
  </action>
 </widget>
 <customwidgets>
  <customwidget>
   <class>QGLView</class>
   <extends>QWidget</extends>
   <header>QGLView.h</header>
   <container>1</container>
  </customwidget>
  <customwidget>
   <class>Editor</class>
   <extends>QWidget</extends>
   <header>editor.h</header>
  </customwidget>
 </customwidgets>
 <resources>
  <include location="../openscad.qrc"/>
 </resources>
 <connections>
  <connection>
   <sender>fileActionClose</sender>
   <signal>triggered()</signal>
   <receiver>MainWindow</receiver>
   <slot>close()</slot>
   <hints>
    <hint type="sourcelabel">
     <x>-1</x>
     <y>-1</y>
    </hint>
    <hint type="destinationlabel">
     <x>340</x>
     <y>323</y>
    </hint>
   </hints>
  </connection>
 </connections>
</ui><|MERGE_RESOLUTION|>--- conflicted
+++ resolved
@@ -876,11 +876,11 @@
     <string>Reset View</string>
    </property>
   </action>
-<<<<<<< HEAD
   <action name="helpActionFontInfo">
    <property name="text">
     <string>Font List</string>
-=======
+   </property>
+  </action>
   <action name="designActionExportSVG">
    <property name="text">
     <string>Export as SVG...</string>
@@ -905,7 +905,6 @@
    </property>
    <property name="shortcut">
     <string>Ctrl+[</string>
->>>>>>> 05e1dd7d
    </property>
   </action>
  </widget>
