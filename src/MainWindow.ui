--- conflicted
+++ resolved
@@ -1531,18 +1531,18 @@
     <string>Hide Customizer</string>
    </property>
   </action>
-<<<<<<< HEAD
+
   <action name="fileActionExportPDF">
    <property name="text">
     <string>Export as PDF...</string>
-=======
+
   <action name="viewActionHide3DViewToolBar">
    <property name="checkable">
     <bool>true</bool>
    </property>
    <property name="text">
     <string>Hide 3D view toolbar</string>
->>>>>>> 9ee2faab
+
    </property>
   </action>
  </widget>
