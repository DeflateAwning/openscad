--- conflicted
+++ resolved
@@ -36,17 +36,7 @@
 #include "dxfdata.h"
 #include "printutils.h"
 #include "fileutils.h"
-<<<<<<< HEAD
-#include "handle_dep.h" // handle_dep()
-#include "libsvg/libsvg.h"
-#include "clipper-utils.h"
 #include "feature.h"
-
-#ifdef ENABLE_CGAL
-#include "cgalutils.h"
-#endif
-=======
->>>>>>> d1d2136b
 
 #include <sys/types.h>
 #include <sstream>
@@ -164,77 +154,11 @@
 		PolySet *p = import_off(this->filename);
 		g = p;
 		break;
-<<<<<<< HEAD
+	}
 	case TYPE_SVG: {
-		libsvg::shapes_list_t *shapes = libsvg::libsvg_read_file(this->filename.c_str());
-		double x_min = 1.0/0.0;
-		double x_max = -1.0/0.0;
-		double y_min = 1.0/0.0;
-		double y_max = -1.0/0.0;
-		for (libsvg::shapes_list_t::iterator it = shapes->begin();it != shapes->end();it++) {
-			PRINTD("SVG shape");
-			libsvg::shape *s = (*it);
-			for (libsvg::path_list_t::iterator it = s->get_path_list().begin();it != s->get_path_list().end();it++) {
-				PRINTD("SVG path");
-				libsvg::path_t& p = *it;
-				for (libsvg::path_t::iterator it2 = p.begin();it2 != p.end();it2++) {
-					Eigen::Vector3d& v = *it2;
-					if (v.x() < x_min) {
-						x_min = v.x();
-					}
-					if (v.x() > x_max) {
-						x_max = v.x();
-					}
-					if (v.y() < y_min) {
-						y_min = v.y();
-					}
-					if (v.y() > y_max) {
-						y_max = v.y();
-					}
-				}
-			}
-		}
-		
-		double cx = (x_min + x_max) / 2;
-		double cy = (y_min + y_max) / 2;
-		double scalex = 1.0;
-		double scaley = 1.0;
-		
-		if ((width > 0) && (height > 0)) {
-			double dx = x_max - x_min;
-			double dy = y_max - y_min;
-			if (width / dx < height / dy) {
-				scalex = scaley = width / dx;
-			} else {
-				scalex = scaley = height / dy;
-			}
-		}
-		
-		std::vector<const Polygon2d*> polygons;
-		for (libsvg::shapes_list_t::iterator it = shapes->begin();it != shapes->end();it++) {
-			Polygon2d *poly = new Polygon2d();
-			libsvg::shape *s = (*it);
-			for (libsvg::path_list_t::iterator it = s->get_path_list().begin();it != s->get_path_list().end();it++) {
-				libsvg::path_t& p = *it;
-
-				Outline2d outline;
-				for (libsvg::path_t::iterator it2 = p.begin();it2 != p.end();it2++) {
-					Eigen::Vector3d& v = *it2;
-					double x = v.x() - cx;
-					double y = -v.y() + cy;
-					outline.vertices.push_back(Vector2d(scalex * x, scaley * y));
-					outline.positive=true;
-				}
-				poly->addOutline(outline);
-			}
-			polygons.push_back(poly);
-		}
-		g = ClipperUtils::apply(polygons, ClipperLib::ctUnion);
-	}
-		break;
-=======
-	}
->>>>>>> d1d2136b
+		g = import_svg(this->filename);
+ 		break;
+	}
 	case TYPE_DXF: {
 		DxfData dd(this->fn, this->fs, this->fa, this->filename, this->layername, this->origin_x, this->origin_y, this->scale);
 		g = dd.toPolygon2d();
