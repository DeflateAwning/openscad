--- conflicted
+++ resolved
@@ -105,18 +105,14 @@
 
 private slots:
 	void onTextChanged();
-<<<<<<< HEAD
+	void onUserListSelected(const int id, const QString &text);
         void applySettings();
-    void fireModificationChanged(bool);
+	void onAutocompleteChanged(bool state);
+	void onCharacterThresholdChanged(int val);
+	void fireModificationChanged(bool);
 
 public:
 	void public_applySettings();
-=======
-	void onUserListSelected(const int id, const QString &text);
-    void applySettings();
-    void onAutocompleteChanged(bool state);
-    void onCharacterThresholdChanged(int val);
->>>>>>> 464ac3c8
 
 private:
 	QVBoxLayout *scintillaLayout;
