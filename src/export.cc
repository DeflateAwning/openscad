--- conflicted
+++ resolved
@@ -28,13 +28,7 @@
 #include "printutils.h"
 #include "Geometry.h"
 
-<<<<<<< HEAD
-#include <boost/foreach.hpp>
-#include <boost/algorithm/string.hpp>
-#include <nowide/fstream.hpp>
-=======
 #include <fstream>
->>>>>>> f87dc256
 
 #define QUOTE(x__) # x__
 #define QUOTED(x__) QUOTE(x__)
@@ -71,21 +65,10 @@
 	}
 }
 
-<<<<<<< HEAD
-void exportFileByName(const class Geometry *root_geom, FileFormat format,
-		      const std::string &name2open, const std::string &name2display)
+void exportFileByName(const shared_ptr<const Geometry> &root_geom, FileFormat format,
+		      const std::string &name, const std::string &name2display)
 {
 	nowide::ofstream fstream(name2open.c_str());
-=======
-void exportFileByName(const shared_ptr<const Geometry> &root_geom, FileFormat format,
-	const char *name2open, const char *name2display)
-{
-	std::ios::openmode mode = std::ios::out | std::ios::trunc;
-	if (format == FileFormat::_3MF) {
-		mode |= std::ios::binary;
-	}
-	std::ofstream fstream(name2open, mode);
->>>>>>> f87dc256
 	if (!fstream.is_open()) {
 		PRINTB(_("Can't open file \"%s\" for export"), name2display);
 	} else {
