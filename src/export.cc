/*
 *  OpenSCAD (www.openscad.org)
 *  Copyright (C) 2009-2011 Clifford Wolf <clifford@clifford.at> and
 *                          Marius Kintel <marius@kintel.net>
 *
 *  This program is free software; you can redistribute it and/or modify
 *  it under the terms of the GNU General Public License as published by
 *  the Free Software Foundation; either version 2 of the License, or
 *  (at your option) any later version.
 *
 *  As a special exception, you have permission to link this program
 *  with the CGAL library and distribute executables, as long as you
 *  follow the requirements of the GNU GPL in regard to all of the
 *  software in the executable aside from CGAL.
 *
 *  This program is distributed in the hope that it will be useful,
 *  but WITHOUT ANY WARRANTY; without even the implied warranty of
 *  MERCHANTABILITY or FITNESS FOR A PARTICULAR PURPOSE.  See the
 *  GNU General Public License for more details.
 *
 *  You should have received a copy of the GNU General Public License
 *  along with this program; if not, write to the Free Software
 *  Foundation, Inc., 59 Temple Place, Suite 330, Boston, MA  02111-1307  USA
 *
 */

#include "export.h"
#include "printutils.h"
#include "Geometry.h"

#include <fstream>

<<<<<<< HEAD
void exportFile(const shared_ptr<const Geometry> &root_geom, std::ostream &output, FileFormat format)
{
	switch (format) {
	case OPENSCAD_STL:
		export_stl(root_geom, output);
		break;
	case OPENSCAD_OFF:
		export_off(root_geom, output);
		break;
	case OPENSCAD_AMF:
		export_amf(root_geom, output);
		break;
	case OPENSCAD_DXF:
		export_dxf(root_geom, output);
		break;
	case OPENSCAD_SVG:
		export_svg(root_geom, output);
		break;
	default:
		assert(false && "Unknown file format");
=======
#define QUOTE(x__) # x__
#define QUOTED(x__) QUOTE(x__)

#ifdef ENABLE_CGAL
#include "CGAL_Nef_polyhedron.h"
#include "cgal.h"
#include "cgalutils.h"
#include <CGAL/IO/Nef_polyhedron_iostream_3.h> // for dumping .nef3

struct triangle {
    std::string vs1;
    std::string vs2;
    std::string vs3;
};

void exportFile(const class Geometry *root_geom, std::ostream &output, FileFormat format)
{
	if (const CGAL_Nef_polyhedron *N = dynamic_cast<const CGAL_Nef_polyhedron *>(root_geom)) {

		switch (format) {
		case OPENSCAD_STL:
			export_stl(N, output);
			break;
		case OPENSCAD_OFF:
			export_off(N, output);
			break;
		case OPENSCAD_AMF:
			export_amf(N, output);
			break;
		case OPENSCAD_DXF:
			assert(false && "Export Nef polyhedron as DXF not supported");
			break;
		case OPENSCAD_NEFDBG:
			output << N->dump();
			break;
		case OPENSCAD_NEF3:
			output << *(N->p3);
			break;
		default:
			assert(false && "Unknown file format");
		}
	}
	else {
		if (const PolySet *ps = dynamic_cast<const PolySet *>(root_geom)) {
			switch (format) {
			case OPENSCAD_STL:
				export_stl(*ps, output);
				break;
			case OPENSCAD_OFF:
				export_off(*ps, output);
				break;
			case OPENSCAD_AMF:
				export_amf(*ps, output);
				break;
			case OPENSCAD_NEFDBG:
				PRINT("Not a CGALNefPoly. Add some CSG ops?");
				break;
			case OPENSCAD_NEF3:
				PRINT("Not a CGALNefPoly. Add some CSG ops?");
				break;
			default:
				assert(false && "Unsupported file format");
			}
		}
		else if (const Polygon2d *poly = dynamic_cast<const Polygon2d *>(root_geom)) {
			switch (format) {
			case OPENSCAD_SVG:
				export_svg(*poly, output);
				break;
			case OPENSCAD_DXF:
				export_dxf(*poly, output);
				break;
			default:
				assert(false && "Unsupported file format");
			}
		} else {
			assert(false && "Not implemented");
		}
>>>>>>> c468f9a5
	}
}

void exportFileByName(const shared_ptr<const Geometry> &root_geom, FileFormat format,
	const char *name2open, const char *name2display)
{
	std::ofstream fstream(name2open);
	if (!fstream.is_open()) {
		PRINTB(_("Can't open file \"%s\" for export"), name2display);
	} else {
		bool onerror = false;
		fstream.exceptions(std::ios::badbit|std::ios::failbit);
		try {
			exportFile(root_geom, fstream, format);
		} catch (std::ios::failure x) {
			onerror = true;
		}
		try { // make sure file closed - resources released
			fstream.close();
		} catch (std::ios::failure x) {
			onerror = true;
		}
		if (onerror) {
			PRINTB(_("ERROR: \"%s\" write error. (Disk full?)"), name2display);
		}
	}
<<<<<<< HEAD
}
=======
}

void export_stl(const PolySet &ps, std::ostream &output)
{
	PolySet triangulated(3);
	PolysetUtils::tessellate_faces(ps, triangulated);

	setlocale(LC_NUMERIC, "C"); // Ensure radix is . (not ,) in output
	output << "solid OpenSCAD_Model\n";
	BOOST_FOREACH(const Polygon &p, triangulated.polygons) {
		assert(p.size() == 3); // STL only allows triangles
		std::stringstream stream;
		stream << p[0][0] << " " << p[0][1] << " " << p[0][2];
		std::string vs1 = stream.str();
		stream.str("");
		stream << p[1][0] << " " << p[1][1] << " " << p[1][2];
		std::string vs2 = stream.str();
		stream.str("");
		stream << p[2][0] << " " << p[2][1] << " " << p[2][2];
		std::string vs3 = stream.str();
		if (vs1 != vs2 && vs1 != vs3 && vs2 != vs3) {
			// The above condition ensures that there are 3 distinct vertices, but
			// they may be collinear. If they are, the unit normal is meaningless
			// so the default value of "1 0 0" can be used. If the vertices are not
			// collinear then the unit normal must be calculated from the
			// components.
			output << "  facet normal ";

			Vector3d normal = (p[1] - p[0]).cross(p[2] - p[0]);
			normal.normalize();
			if (is_finite(normal) && !is_nan(normal)) {
				output << normal[0] << " " << normal[1] << " " << normal[2] << "\n";
			}
			else {
				output << "0 0 0\n";
			}
			output << "    outer loop\n";
		
			BOOST_FOREACH(const Vector3d &v, p) {
				output << "      vertex " << v[0] << " " << v[1] << " " << v[2] << "\n";
			}
			output << "    endloop\n";
			output << "  endfacet\n";
		}
	}
	output << "endsolid OpenSCAD_Model\n";
	setlocale(LC_NUMERIC, "");      // Set default locale
}

/*!
	Saves the given CGAL Polyhedon2 as STL to the given file.
	The file must be open.
 */
static void export_stl(const CGAL_Polyhedron &P, std::ostream &output)
{
	typedef CGAL_Polyhedron::Vertex                                 Vertex;
	typedef CGAL_Polyhedron::Vertex_const_iterator                  VCI;
	typedef CGAL_Polyhedron::Facet_const_iterator                   FCI;
	typedef CGAL_Polyhedron::Halfedge_around_facet_const_circulator HFCC;

	setlocale(LC_NUMERIC, "C"); // Ensure radix is . (not ,) in output

	output << "solid OpenSCAD_Model\n";

	for (FCI fi = P.facets_begin(); fi != P.facets_end(); ++fi) {
		HFCC hc = fi->facet_begin();
		HFCC hc_end = hc;
		Vertex v1, v2, v3;
		v1 = *VCI((hc++)->vertex());
		v3 = *VCI((hc++)->vertex());
		do {
			v2 = v3;
			v3 = *VCI((hc++)->vertex());
			double x1 = CGAL::to_double(v1.point().x());
			double y1 = CGAL::to_double(v1.point().y());
			double z1 = CGAL::to_double(v1.point().z());
			double x2 = CGAL::to_double(v2.point().x());
			double y2 = CGAL::to_double(v2.point().y());
			double z2 = CGAL::to_double(v2.point().z());
			double x3 = CGAL::to_double(v3.point().x());
			double y3 = CGAL::to_double(v3.point().y());
			double z3 = CGAL::to_double(v3.point().z());
			std::stringstream stream;
			stream << x1 << " " << y1 << " " << z1;
			std::string vs1 = stream.str();
			stream.str("");
			stream << x2 << " " << y2 << " " << z2;
			std::string vs2 = stream.str();
			stream.str("");
			stream << x3 << " " << y3 << " " << z3;
			std::string vs3 = stream.str();
			if (vs1 != vs2 && vs1 != vs3 && vs2 != vs3) {
				// The above condition ensures that there are 3 distinct vertices, but
				// they may be collinear. If they are, the unit normal is meaningless
				// so the default value of "1 0 0" can be used. If the vertices are not
				// collinear then the unit normal must be calculated from the
				// components.
				if (!CGAL::collinear(v1.point(),v2.point(),v3.point())) {
					CGAL_Polyhedron::Traits::Vector_3 normal = CGAL::normal(v1.point(),v2.point(),v3.point());
					output << "  facet normal "
								 << CGAL::sign(normal.x()) * sqrt(CGAL::to_double(normal.x()*normal.x()/normal.squared_length()))
								 << " "
								 << CGAL::sign(normal.y()) * sqrt(CGAL::to_double(normal.y()*normal.y()/normal.squared_length()))
								 << " "
								 << CGAL::sign(normal.z()) * sqrt(CGAL::to_double(normal.z()*normal.z()/normal.squared_length()))
								 << "\n";
				}
				else output << "  facet normal 1 0 0\n";
				output << "    outer loop\n";
				output << "      vertex " << vs1 << "\n";
				output << "      vertex " << vs2 << "\n";
				output << "      vertex " << vs3 << "\n";
				output << "    endloop\n";
				output << "  endfacet\n";
			}
		} while (hc != hc_end);
	}

	output << "endsolid OpenSCAD_Model\n";
	setlocale(LC_NUMERIC, "");      // Set default locale
}

/*!
	Saves the current 3D CGAL Nef polyhedron as STL to the given file.
	The file must be open.
 */
void export_stl(const CGAL_Nef_polyhedron *root_N, std::ostream &output)
{
	if (!root_N->p3->is_simple()) {
		PRINT("WARNING: Exported object may not be a valid 2-manifold and may need repair");
	}

	bool usePolySet = true;
	if (usePolySet) {
		PolySet ps(3);
		bool err = CGALUtils::createPolySetFromNefPolyhedron3(*(root_N->p3), ps);
		if (err) { PRINT("ERROR: Nef->PolySet failed"); }
		else {
			export_stl(ps, output);
		}
	}
	else {
		CGAL::Failure_behaviour old_behaviour = CGAL::set_error_behaviour(CGAL::THROW_EXCEPTION);
		try {
			CGAL_Polyhedron P;
			//root_N->p3->convert_to_Polyhedron(P);
			bool err = nefworkaround::convert_to_Polyhedron<CGAL_Kernel3>( *(root_N->p3), P );
			if (err) {
				PRINT("ERROR: CGAL NefPolyhedron->Polyhedron conversion failed");
				return;
			}
			export_stl(P, output);
		}
		catch (const CGAL::Assertion_exception &e) {
			PRINTB("ERROR: CGAL error in CGAL_Nef_polyhedron3::convert_to_Polyhedron(): %s", e.what());
		}
		catch (...) {
			PRINT("ERROR: CGAL unknown error in CGAL_Nef_polyhedron3::convert_to_Polyhedron()");
		}
		CGAL::set_error_behaviour(old_behaviour);
	}
}

void export_off(const class PolySet &ps, std::ostream &output)
{
	// FIXME: Implement this without creating a Nef polyhedron
	CGAL_Nef_polyhedron *N = CGALUtils::createNefPolyhedronFromGeometry(ps);
	export_off(N, output);
	delete N;
}

void export_off(const CGAL_Nef_polyhedron *root_N, std::ostream &output)
{
	if (!root_N->p3->is_simple()) {
		PRINT("WARNING: Export failed, the object isn't a valid 2-manifold.");
		return;
	}
	CGAL::Failure_behaviour old_behaviour = CGAL::set_error_behaviour(CGAL::THROW_EXCEPTION);
	try {
		CGAL_Polyhedron P;
		//root_N->p3->convert_to_Polyhedron(P);
		bool err = nefworkaround::convert_to_Polyhedron<CGAL_Kernel3>(*(root_N->p3), P);
		if (err) {
			PRINT("ERROR: CGAL NefPolyhedron->Polyhedron conversion failed");
			return;
		}
		output << P;
	}
	catch (const CGAL::Assertion_exception &e) {
		PRINTB("ERROR: CGAL error in CGAL_Nef_polyhedron3::convert_to_Polyhedron(): %s", e.what());
	}
	CGAL::set_error_behaviour(old_behaviour);
}

void export_amf(const class PolySet &ps, std::ostream &output)
{
	// FIXME: Implement this without creating a Nef polyhedron
	CGAL_Nef_polyhedron *N = CGALUtils::createNefPolyhedronFromGeometry(ps);
	export_amf(N, output);
	delete N;
}

/*!
    Saves the current 3D CGAL Nef polyhedron as AMF to the given file.
    The file must be open.
 */
void export_amf(const CGAL_Nef_polyhedron *root_N, std::ostream &output)
{
	if (!root_N->p3->is_simple()) {
		PRINT("WARNING: Export failed, the object isn't a valid 2-manifold.");
		return;
	}
	CGAL::Failure_behaviour old_behaviour = CGAL::set_error_behaviour(CGAL::THROW_EXCEPTION);
	try {
		CGAL_Polyhedron P;
		//root_N->p3->convert_to_Polyhedron(P);
		bool err = nefworkaround::convert_to_Polyhedron<CGAL_Kernel3>(*(root_N->p3), P);
		if (err) {
			PRINT("ERROR: CGAL NefPolyhedron->Polyhedron conversion failed");
			return;
		}

		typedef CGAL_Polyhedron::Vertex Vertex;
		typedef CGAL_Polyhedron::Vertex_const_iterator VCI;
		typedef CGAL_Polyhedron::Facet_const_iterator FCI;
		typedef CGAL_Polyhedron::Halfedge_around_facet_const_circulator HFCC;

		setlocale(LC_NUMERIC, "C"); // Ensure radix is . (not ,) in output

		std::vector<std::string> vertices;
		std::vector<triangle> triangles;

		for (FCI fi = P.facets_begin(); fi != P.facets_end(); ++fi) {
			HFCC hc = fi->facet_begin();
			HFCC hc_end = hc;
			Vertex v1, v2, v3;
			v1 = *VCI((hc++)->vertex());
			v3 = *VCI((hc++)->vertex());
			do {
				v2 = v3;
				v3 = *VCI((hc++)->vertex());
				double x1 = CGAL::to_double(v1.point().x());
				double y1 = CGAL::to_double(v1.point().y());
				double z1 = CGAL::to_double(v1.point().z());
				double x2 = CGAL::to_double(v2.point().x());
				double y2 = CGAL::to_double(v2.point().y());
				double z2 = CGAL::to_double(v2.point().z());
				double x3 = CGAL::to_double(v3.point().x());
				double y3 = CGAL::to_double(v3.point().y());
				double z3 = CGAL::to_double(v3.point().z());
				std::stringstream stream;
				stream << x1 << " " << y1 << " " << z1;
				std::string vs1 = stream.str();
				stream.str("");
				stream << x2 << " " << y2 << " " << z2;
				std::string vs2 = stream.str();
				stream.str("");
				stream << x3 << " " << y3 << " " << z3;
				std::string vs3 = stream.str();
				if (std::find(vertices.begin(), vertices.end(), vs1) == vertices.end())
					vertices.push_back(vs1);
				if (std::find(vertices.begin(), vertices.end(), vs2) == vertices.end())
					vertices.push_back(vs2);
				if (std::find(vertices.begin(), vertices.end(), vs3) == vertices.end())
					vertices.push_back(vs3);

				if (vs1 != vs2 && vs1 != vs3 && vs2 != vs3) {
					// The above condition ensures that there are 3 distinct vertices, but
					// they may be collinear. If they are, the unit normal is meaningless
					// so the default value of "1 0 0" can be used. If the vertices are not
					// collinear then the unit normal must be calculated from the
					// components.
					triangle tri = {vs1, vs2, vs3};
					triangles.push_back(tri);
				}
			} while (hc != hc_end);
		}

		output << "<?xml version=\"1.0\" encoding=\"UTF-8\"?>\r\n"
			<< "<amf unit=\"millimeter\">\r\n"
			<< " <metadata type=\"producer\">OpenSCAD " << QUOTED(OPENSCAD_VERSION)
#ifdef OPENSCAD_COMMIT
			<< " (git " << QUOTED(OPENSCAD_COMMIT) << ")"
#endif
			<< "</metadata>\r\n"
			<< " <object id=\"0\">\r\n"
			<< "  <mesh>\r\n";
		output << "   <vertices>\r\n";
		for (size_t i = 0; i < vertices.size(); i++) {
			std::string s = vertices[i];
			output << "    <vertex><coordinates>\r\n";
			char* chrs = new char[s.length() + 1];
			strcpy(chrs, s.c_str());
			std::string coords = strtok(chrs, " ");
			output << "     <x>" << coords << "</x>\r\n";
			coords = strtok(NULL, " ");
			output << "     <y>" << coords << "</y>\r\n";
			coords = strtok(NULL, " ");
			output << "     <z>" << coords << "</z>\r\n";
			output << "    </coordinates></vertex>\r\n";
			delete[] chrs;
		}
		output << "   </vertices>\r\n";
		output << "   <volume>\r\n";
		for (size_t i = 0; i < triangles.size(); i++) {
			triangle t = triangles[i];
			output << "    <triangle>\r\n";
			size_t index;
			index = std::distance(vertices.begin(), std::find(vertices.begin(), vertices.end(), t.vs1));
			output << "     <v1>" << index << "</v1>\r\n";
			index = std::distance(vertices.begin(), std::find(vertices.begin(), vertices.end(), t.vs2));
			output << "     <v2>" << index << "</v2>\r\n";
			index = std::distance(vertices.begin(), std::find(vertices.begin(), vertices.end(), t.vs3));
			output << "     <v3>" << index << "</v3>\r\n";
			output << "    </triangle>\r\n";
		}
		output << "   </volume>\r\n";
		output << "  </mesh>\r\n"
			<< " </object>\r\n"
			<< "</amf>\r\n";
	} catch (CGAL::Assertion_exception e) {
		PRINTB("ERROR: CGAL error in CGAL_Nef_polyhedron3::convert_to_Polyhedron(): %s", e.what());
	}
	CGAL::set_error_behaviour(old_behaviour);
	setlocale(LC_NUMERIC, ""); // Set default locale
}

#endif // ENABLE_CGAL

/*!
	Saves the current Polygon2d as DXF to the given absolute filename.
 */
void export_dxf(const Polygon2d &poly, std::ostream &output)
{
	setlocale(LC_NUMERIC, "C"); // Ensure radix is . (not ,) in output
	// Some importers (e.g. Inkscape) needs a BLOCKS section to be present
	output << "  0\n"
				 <<	"SECTION\n"
				 <<	"  2\n"
				 <<	"BLOCKS\n"
				 <<	"  0\n"
				 << "ENDSEC\n"
				 << "  0\n"
				 << "SECTION\n"
				 << "  2\n"
				 << "ENTITIES\n";

	BOOST_FOREACH(const Outline2d &o, poly.outlines()) {
		for (unsigned int i=0;i<o.vertices.size();i++) {
			const Vector2d &p1 = o.vertices[i];
			const Vector2d &p2 = o.vertices[(i+1)%o.vertices.size()];
			double x1 = p1[0];
			double y1 = p1[1];
			double x2 = p2[0];
			double y2 = p2[1];
			output << "  0\n"
						 << "LINE\n";
			// Some importers (e.g. Inkscape) needs a layer to be specified
			output << "  8\n"
						 << "0\n"
						 << " 10\n"
						 << x1 << "\n"
						 << " 20\n"
						 << y1 << "\n"
						 << " 11\n"
						 << x2 << "\n"
						 << " 21\n"
						 << y2 << "\n";
		}
	}

	output << "  0\n"
				 << "ENDSEC\n";

	// Some importers (e.g. Inkscape) needs an OBJECTS section with a DICTIONARY entry
	output << "  0\n"
				 << "SECTION\n"
				 << "  2\n"
				 << "OBJECTS\n"
				 << "  0\n"
				 << "DICTIONARY\n"
				 << "  0\n"
				 << "ENDSEC\n";

	output << "  0\n"
				 <<"EOF\n";

	setlocale(LC_NUMERIC, "");      // Set default locale
}

void export_svg(const Polygon2d &poly, std::ostream &output)
{
	setlocale(LC_NUMERIC, "C"); // Ensure radix is . (not ,) in output
	
	BoundingBox bbox = poly.getBoundingBox();
	int minx = floor(bbox.min().x());
	int miny = floor(-bbox.max().y());
	int maxx = ceil(bbox.max().x());
	int maxy = ceil(-bbox.min().y());

	int width = maxx - minx;
	int height = maxy - miny;
	output
		<< "<?xml version=\"1.0\" standalone=\"no\"?>\n"
		<< "<!DOCTYPE svg PUBLIC \"-//W3C//DTD SVG 1.1//EN\" \"http://www.w3.org/Graphics/SVG/1.1/DTD/svg11.dtd\">\n"
		<< "<svg width=\"" << width << "\" height=\"" << height
		<< "\" viewBox=\"" << minx << " " << miny << " " << width << " " << height
		<< "\" xmlns=\"http://www.w3.org/2000/svg\" version=\"1.1\">\n"
		<< "<title>OpenSCAD Model</title>\n";

	output << "<path d=\"\n";
	BOOST_FOREACH(const Outline2d &o, poly.outlines()) {
		if (o.vertices.empty()) {
			continue;
		}
		
		const Eigen::Vector2d& p0 = o.vertices[0];
		output << "M " << p0.x() << "," << -p0.y();
		for (unsigned int idx = 1;idx < o.vertices.size();idx++) {
			const Eigen::Vector2d& p = o.vertices[idx];
			output << " L " << p.x() << "," << -p.y();
			if ((idx % 6) == 5) {
				output << "\n";
			}
		}
		output << " z\n";
	}
	output << "\" stroke=\"black\" fill=\"lightgray\" stroke-width=\"0.5\"/>";

	output << "</svg>\n";	

	setlocale(LC_NUMERIC, "");      // Set default locale
}
>>>>>>> c468f9a5
<|MERGE_RESOLUTION|>--- conflicted
+++ resolved
@@ -30,7 +30,15 @@
 
 #include <fstream>
 
-<<<<<<< HEAD
+#define QUOTE(x__) # x__
+#define QUOTED(x__) QUOTE(x__)
+
+struct triangle {
+    std::string vs1;
+    std::string vs2;
+    std::string vs3;
+};
+
 void exportFile(const shared_ptr<const Geometry> &root_geom, std::ostream &output, FileFormat format)
 {
 	switch (format) {
@@ -49,88 +57,14 @@
 	case OPENSCAD_SVG:
 		export_svg(root_geom, output);
 		break;
+	case OPENSCAD_NEFDBG:
+		export_nefdbg(root_geom, output);
+		break;
+	case OPENSCAD_NEF3:
+		export_nef3(root_geom, output);
+		break;
 	default:
 		assert(false && "Unknown file format");
-=======
-#define QUOTE(x__) # x__
-#define QUOTED(x__) QUOTE(x__)
-
-#ifdef ENABLE_CGAL
-#include "CGAL_Nef_polyhedron.h"
-#include "cgal.h"
-#include "cgalutils.h"
-#include <CGAL/IO/Nef_polyhedron_iostream_3.h> // for dumping .nef3
-
-struct triangle {
-    std::string vs1;
-    std::string vs2;
-    std::string vs3;
-};
-
-void exportFile(const class Geometry *root_geom, std::ostream &output, FileFormat format)
-{
-	if (const CGAL_Nef_polyhedron *N = dynamic_cast<const CGAL_Nef_polyhedron *>(root_geom)) {
-
-		switch (format) {
-		case OPENSCAD_STL:
-			export_stl(N, output);
-			break;
-		case OPENSCAD_OFF:
-			export_off(N, output);
-			break;
-		case OPENSCAD_AMF:
-			export_amf(N, output);
-			break;
-		case OPENSCAD_DXF:
-			assert(false && "Export Nef polyhedron as DXF not supported");
-			break;
-		case OPENSCAD_NEFDBG:
-			output << N->dump();
-			break;
-		case OPENSCAD_NEF3:
-			output << *(N->p3);
-			break;
-		default:
-			assert(false && "Unknown file format");
-		}
-	}
-	else {
-		if (const PolySet *ps = dynamic_cast<const PolySet *>(root_geom)) {
-			switch (format) {
-			case OPENSCAD_STL:
-				export_stl(*ps, output);
-				break;
-			case OPENSCAD_OFF:
-				export_off(*ps, output);
-				break;
-			case OPENSCAD_AMF:
-				export_amf(*ps, output);
-				break;
-			case OPENSCAD_NEFDBG:
-				PRINT("Not a CGALNefPoly. Add some CSG ops?");
-				break;
-			case OPENSCAD_NEF3:
-				PRINT("Not a CGALNefPoly. Add some CSG ops?");
-				break;
-			default:
-				assert(false && "Unsupported file format");
-			}
-		}
-		else if (const Polygon2d *poly = dynamic_cast<const Polygon2d *>(root_geom)) {
-			switch (format) {
-			case OPENSCAD_SVG:
-				export_svg(*poly, output);
-				break;
-			case OPENSCAD_DXF:
-				export_dxf(*poly, output);
-				break;
-			default:
-				assert(false && "Unsupported file format");
-			}
-		} else {
-			assert(false && "Not implemented");
-		}
->>>>>>> c468f9a5
 	}
 }
 
@@ -157,440 +91,31 @@
 			PRINTB(_("ERROR: \"%s\" write error. (Disk full?)"), name2display);
 		}
 	}
-<<<<<<< HEAD
-}
-=======
 }
 
-void export_stl(const PolySet &ps, std::ostream &output)
+#ifdef ENABLE_CGAL
+#include "CGAL_Nef_polyhedron.h"
+#include "cgal.h"
+#include "cgalutils.h"
+#include <CGAL/IO/Nef_polyhedron_iostream_3.h> // for dumping .nef3
+
+void export_nefdbg(const shared_ptr<const Geometry> &geom, std::ostream &output)
 {
-	PolySet triangulated(3);
-	PolysetUtils::tessellate_faces(ps, triangulated);
-
-	setlocale(LC_NUMERIC, "C"); // Ensure radix is . (not ,) in output
-	output << "solid OpenSCAD_Model\n";
-	BOOST_FOREACH(const Polygon &p, triangulated.polygons) {
-		assert(p.size() == 3); // STL only allows triangles
-		std::stringstream stream;
-		stream << p[0][0] << " " << p[0][1] << " " << p[0][2];
-		std::string vs1 = stream.str();
-		stream.str("");
-		stream << p[1][0] << " " << p[1][1] << " " << p[1][2];
-		std::string vs2 = stream.str();
-		stream.str("");
-		stream << p[2][0] << " " << p[2][1] << " " << p[2][2];
-		std::string vs3 = stream.str();
-		if (vs1 != vs2 && vs1 != vs3 && vs2 != vs3) {
-			// The above condition ensures that there are 3 distinct vertices, but
-			// they may be collinear. If they are, the unit normal is meaningless
-			// so the default value of "1 0 0" can be used. If the vertices are not
-			// collinear then the unit normal must be calculated from the
-			// components.
-			output << "  facet normal ";
-
-			Vector3d normal = (p[1] - p[0]).cross(p[2] - p[0]);
-			normal.normalize();
-			if (is_finite(normal) && !is_nan(normal)) {
-				output << normal[0] << " " << normal[1] << " " << normal[2] << "\n";
-			}
-			else {
-				output << "0 0 0\n";
-			}
-			output << "    outer loop\n";
-		
-			BOOST_FOREACH(const Vector3d &v, p) {
-				output << "      vertex " << v[0] << " " << v[1] << " " << v[2] << "\n";
-			}
-			output << "    endloop\n";
-			output << "  endfacet\n";
-		}
-	}
-	output << "endsolid OpenSCAD_Model\n";
-	setlocale(LC_NUMERIC, "");      // Set default locale
-}
-
-/*!
-	Saves the given CGAL Polyhedon2 as STL to the given file.
-	The file must be open.
- */
-static void export_stl(const CGAL_Polyhedron &P, std::ostream &output)
-{
-	typedef CGAL_Polyhedron::Vertex                                 Vertex;
-	typedef CGAL_Polyhedron::Vertex_const_iterator                  VCI;
-	typedef CGAL_Polyhedron::Facet_const_iterator                   FCI;
-	typedef CGAL_Polyhedron::Halfedge_around_facet_const_circulator HFCC;
-
-	setlocale(LC_NUMERIC, "C"); // Ensure radix is . (not ,) in output
-
-	output << "solid OpenSCAD_Model\n";
-
-	for (FCI fi = P.facets_begin(); fi != P.facets_end(); ++fi) {
-		HFCC hc = fi->facet_begin();
-		HFCC hc_end = hc;
-		Vertex v1, v2, v3;
-		v1 = *VCI((hc++)->vertex());
-		v3 = *VCI((hc++)->vertex());
-		do {
-			v2 = v3;
-			v3 = *VCI((hc++)->vertex());
-			double x1 = CGAL::to_double(v1.point().x());
-			double y1 = CGAL::to_double(v1.point().y());
-			double z1 = CGAL::to_double(v1.point().z());
-			double x2 = CGAL::to_double(v2.point().x());
-			double y2 = CGAL::to_double(v2.point().y());
-			double z2 = CGAL::to_double(v2.point().z());
-			double x3 = CGAL::to_double(v3.point().x());
-			double y3 = CGAL::to_double(v3.point().y());
-			double z3 = CGAL::to_double(v3.point().z());
-			std::stringstream stream;
-			stream << x1 << " " << y1 << " " << z1;
-			std::string vs1 = stream.str();
-			stream.str("");
-			stream << x2 << " " << y2 << " " << z2;
-			std::string vs2 = stream.str();
-			stream.str("");
-			stream << x3 << " " << y3 << " " << z3;
-			std::string vs3 = stream.str();
-			if (vs1 != vs2 && vs1 != vs3 && vs2 != vs3) {
-				// The above condition ensures that there are 3 distinct vertices, but
-				// they may be collinear. If they are, the unit normal is meaningless
-				// so the default value of "1 0 0" can be used. If the vertices are not
-				// collinear then the unit normal must be calculated from the
-				// components.
-				if (!CGAL::collinear(v1.point(),v2.point(),v3.point())) {
-					CGAL_Polyhedron::Traits::Vector_3 normal = CGAL::normal(v1.point(),v2.point(),v3.point());
-					output << "  facet normal "
-								 << CGAL::sign(normal.x()) * sqrt(CGAL::to_double(normal.x()*normal.x()/normal.squared_length()))
-								 << " "
-								 << CGAL::sign(normal.y()) * sqrt(CGAL::to_double(normal.y()*normal.y()/normal.squared_length()))
-								 << " "
-								 << CGAL::sign(normal.z()) * sqrt(CGAL::to_double(normal.z()*normal.z()/normal.squared_length()))
-								 << "\n";
-				}
-				else output << "  facet normal 1 0 0\n";
-				output << "    outer loop\n";
-				output << "      vertex " << vs1 << "\n";
-				output << "      vertex " << vs2 << "\n";
-				output << "      vertex " << vs3 << "\n";
-				output << "    endloop\n";
-				output << "  endfacet\n";
-			}
-		} while (hc != hc_end);
-	}
-
-	output << "endsolid OpenSCAD_Model\n";
-	setlocale(LC_NUMERIC, "");      // Set default locale
-}
-
-/*!
-	Saves the current 3D CGAL Nef polyhedron as STL to the given file.
-	The file must be open.
- */
-void export_stl(const CGAL_Nef_polyhedron *root_N, std::ostream &output)
-{
-	if (!root_N->p3->is_simple()) {
-		PRINT("WARNING: Exported object may not be a valid 2-manifold and may need repair");
-	}
-
-	bool usePolySet = true;
-	if (usePolySet) {
-		PolySet ps(3);
-		bool err = CGALUtils::createPolySetFromNefPolyhedron3(*(root_N->p3), ps);
-		if (err) { PRINT("ERROR: Nef->PolySet failed"); }
-		else {
-			export_stl(ps, output);
-		}
+	if (const CGAL_Nef_polyhedron *N = dynamic_cast<const CGAL_Nef_polyhedron *>(geom.get())) {
+		output << N->dump();
 	}
 	else {
-		CGAL::Failure_behaviour old_behaviour = CGAL::set_error_behaviour(CGAL::THROW_EXCEPTION);
-		try {
-			CGAL_Polyhedron P;
-			//root_N->p3->convert_to_Polyhedron(P);
-			bool err = nefworkaround::convert_to_Polyhedron<CGAL_Kernel3>( *(root_N->p3), P );
-			if (err) {
-				PRINT("ERROR: CGAL NefPolyhedron->Polyhedron conversion failed");
-				return;
-			}
-			export_stl(P, output);
-		}
-		catch (const CGAL::Assertion_exception &e) {
-			PRINTB("ERROR: CGAL error in CGAL_Nef_polyhedron3::convert_to_Polyhedron(): %s", e.what());
-		}
-		catch (...) {
-			PRINT("ERROR: CGAL unknown error in CGAL_Nef_polyhedron3::convert_to_Polyhedron()");
-		}
-		CGAL::set_error_behaviour(old_behaviour);
+		PRINT("Not a CGALNefPoly. Add some CSG ops?");
 	}
 }
 
-void export_off(const class PolySet &ps, std::ostream &output)
+void export_nef3(const shared_ptr<const Geometry> &geom, std::ostream &output)
 {
-	// FIXME: Implement this without creating a Nef polyhedron
-	CGAL_Nef_polyhedron *N = CGALUtils::createNefPolyhedronFromGeometry(ps);
-	export_off(N, output);
-	delete N;
+	if (const CGAL_Nef_polyhedron *N = dynamic_cast<const CGAL_Nef_polyhedron *>(geom.get())) {
+		output << *(N->p3);
+	}
+	else {
+		PRINT("Not a CGALNefPoly. Add some CSG ops?");
+	}
 }
-
-void export_off(const CGAL_Nef_polyhedron *root_N, std::ostream &output)
-{
-	if (!root_N->p3->is_simple()) {
-		PRINT("WARNING: Export failed, the object isn't a valid 2-manifold.");
-		return;
-	}
-	CGAL::Failure_behaviour old_behaviour = CGAL::set_error_behaviour(CGAL::THROW_EXCEPTION);
-	try {
-		CGAL_Polyhedron P;
-		//root_N->p3->convert_to_Polyhedron(P);
-		bool err = nefworkaround::convert_to_Polyhedron<CGAL_Kernel3>(*(root_N->p3), P);
-		if (err) {
-			PRINT("ERROR: CGAL NefPolyhedron->Polyhedron conversion failed");
-			return;
-		}
-		output << P;
-	}
-	catch (const CGAL::Assertion_exception &e) {
-		PRINTB("ERROR: CGAL error in CGAL_Nef_polyhedron3::convert_to_Polyhedron(): %s", e.what());
-	}
-	CGAL::set_error_behaviour(old_behaviour);
-}
-
-void export_amf(const class PolySet &ps, std::ostream &output)
-{
-	// FIXME: Implement this without creating a Nef polyhedron
-	CGAL_Nef_polyhedron *N = CGALUtils::createNefPolyhedronFromGeometry(ps);
-	export_amf(N, output);
-	delete N;
-}
-
-/*!
-    Saves the current 3D CGAL Nef polyhedron as AMF to the given file.
-    The file must be open.
- */
-void export_amf(const CGAL_Nef_polyhedron *root_N, std::ostream &output)
-{
-	if (!root_N->p3->is_simple()) {
-		PRINT("WARNING: Export failed, the object isn't a valid 2-manifold.");
-		return;
-	}
-	CGAL::Failure_behaviour old_behaviour = CGAL::set_error_behaviour(CGAL::THROW_EXCEPTION);
-	try {
-		CGAL_Polyhedron P;
-		//root_N->p3->convert_to_Polyhedron(P);
-		bool err = nefworkaround::convert_to_Polyhedron<CGAL_Kernel3>(*(root_N->p3), P);
-		if (err) {
-			PRINT("ERROR: CGAL NefPolyhedron->Polyhedron conversion failed");
-			return;
-		}
-
-		typedef CGAL_Polyhedron::Vertex Vertex;
-		typedef CGAL_Polyhedron::Vertex_const_iterator VCI;
-		typedef CGAL_Polyhedron::Facet_const_iterator FCI;
-		typedef CGAL_Polyhedron::Halfedge_around_facet_const_circulator HFCC;
-
-		setlocale(LC_NUMERIC, "C"); // Ensure radix is . (not ,) in output
-
-		std::vector<std::string> vertices;
-		std::vector<triangle> triangles;
-
-		for (FCI fi = P.facets_begin(); fi != P.facets_end(); ++fi) {
-			HFCC hc = fi->facet_begin();
-			HFCC hc_end = hc;
-			Vertex v1, v2, v3;
-			v1 = *VCI((hc++)->vertex());
-			v3 = *VCI((hc++)->vertex());
-			do {
-				v2 = v3;
-				v3 = *VCI((hc++)->vertex());
-				double x1 = CGAL::to_double(v1.point().x());
-				double y1 = CGAL::to_double(v1.point().y());
-				double z1 = CGAL::to_double(v1.point().z());
-				double x2 = CGAL::to_double(v2.point().x());
-				double y2 = CGAL::to_double(v2.point().y());
-				double z2 = CGAL::to_double(v2.point().z());
-				double x3 = CGAL::to_double(v3.point().x());
-				double y3 = CGAL::to_double(v3.point().y());
-				double z3 = CGAL::to_double(v3.point().z());
-				std::stringstream stream;
-				stream << x1 << " " << y1 << " " << z1;
-				std::string vs1 = stream.str();
-				stream.str("");
-				stream << x2 << " " << y2 << " " << z2;
-				std::string vs2 = stream.str();
-				stream.str("");
-				stream << x3 << " " << y3 << " " << z3;
-				std::string vs3 = stream.str();
-				if (std::find(vertices.begin(), vertices.end(), vs1) == vertices.end())
-					vertices.push_back(vs1);
-				if (std::find(vertices.begin(), vertices.end(), vs2) == vertices.end())
-					vertices.push_back(vs2);
-				if (std::find(vertices.begin(), vertices.end(), vs3) == vertices.end())
-					vertices.push_back(vs3);
-
-				if (vs1 != vs2 && vs1 != vs3 && vs2 != vs3) {
-					// The above condition ensures that there are 3 distinct vertices, but
-					// they may be collinear. If they are, the unit normal is meaningless
-					// so the default value of "1 0 0" can be used. If the vertices are not
-					// collinear then the unit normal must be calculated from the
-					// components.
-					triangle tri = {vs1, vs2, vs3};
-					triangles.push_back(tri);
-				}
-			} while (hc != hc_end);
-		}
-
-		output << "<?xml version=\"1.0\" encoding=\"UTF-8\"?>\r\n"
-			<< "<amf unit=\"millimeter\">\r\n"
-			<< " <metadata type=\"producer\">OpenSCAD " << QUOTED(OPENSCAD_VERSION)
-#ifdef OPENSCAD_COMMIT
-			<< " (git " << QUOTED(OPENSCAD_COMMIT) << ")"
-#endif
-			<< "</metadata>\r\n"
-			<< " <object id=\"0\">\r\n"
-			<< "  <mesh>\r\n";
-		output << "   <vertices>\r\n";
-		for (size_t i = 0; i < vertices.size(); i++) {
-			std::string s = vertices[i];
-			output << "    <vertex><coordinates>\r\n";
-			char* chrs = new char[s.length() + 1];
-			strcpy(chrs, s.c_str());
-			std::string coords = strtok(chrs, " ");
-			output << "     <x>" << coords << "</x>\r\n";
-			coords = strtok(NULL, " ");
-			output << "     <y>" << coords << "</y>\r\n";
-			coords = strtok(NULL, " ");
-			output << "     <z>" << coords << "</z>\r\n";
-			output << "    </coordinates></vertex>\r\n";
-			delete[] chrs;
-		}
-		output << "   </vertices>\r\n";
-		output << "   <volume>\r\n";
-		for (size_t i = 0; i < triangles.size(); i++) {
-			triangle t = triangles[i];
-			output << "    <triangle>\r\n";
-			size_t index;
-			index = std::distance(vertices.begin(), std::find(vertices.begin(), vertices.end(), t.vs1));
-			output << "     <v1>" << index << "</v1>\r\n";
-			index = std::distance(vertices.begin(), std::find(vertices.begin(), vertices.end(), t.vs2));
-			output << "     <v2>" << index << "</v2>\r\n";
-			index = std::distance(vertices.begin(), std::find(vertices.begin(), vertices.end(), t.vs3));
-			output << "     <v3>" << index << "</v3>\r\n";
-			output << "    </triangle>\r\n";
-		}
-		output << "   </volume>\r\n";
-		output << "  </mesh>\r\n"
-			<< " </object>\r\n"
-			<< "</amf>\r\n";
-	} catch (CGAL::Assertion_exception e) {
-		PRINTB("ERROR: CGAL error in CGAL_Nef_polyhedron3::convert_to_Polyhedron(): %s", e.what());
-	}
-	CGAL::set_error_behaviour(old_behaviour);
-	setlocale(LC_NUMERIC, ""); // Set default locale
-}
-
-#endif // ENABLE_CGAL
-
-/*!
-	Saves the current Polygon2d as DXF to the given absolute filename.
- */
-void export_dxf(const Polygon2d &poly, std::ostream &output)
-{
-	setlocale(LC_NUMERIC, "C"); // Ensure radix is . (not ,) in output
-	// Some importers (e.g. Inkscape) needs a BLOCKS section to be present
-	output << "  0\n"
-				 <<	"SECTION\n"
-				 <<	"  2\n"
-				 <<	"BLOCKS\n"
-				 <<	"  0\n"
-				 << "ENDSEC\n"
-				 << "  0\n"
-				 << "SECTION\n"
-				 << "  2\n"
-				 << "ENTITIES\n";
-
-	BOOST_FOREACH(const Outline2d &o, poly.outlines()) {
-		for (unsigned int i=0;i<o.vertices.size();i++) {
-			const Vector2d &p1 = o.vertices[i];
-			const Vector2d &p2 = o.vertices[(i+1)%o.vertices.size()];
-			double x1 = p1[0];
-			double y1 = p1[1];
-			double x2 = p2[0];
-			double y2 = p2[1];
-			output << "  0\n"
-						 << "LINE\n";
-			// Some importers (e.g. Inkscape) needs a layer to be specified
-			output << "  8\n"
-						 << "0\n"
-						 << " 10\n"
-						 << x1 << "\n"
-						 << " 20\n"
-						 << y1 << "\n"
-						 << " 11\n"
-						 << x2 << "\n"
-						 << " 21\n"
-						 << y2 << "\n";
-		}
-	}
-
-	output << "  0\n"
-				 << "ENDSEC\n";
-
-	// Some importers (e.g. Inkscape) needs an OBJECTS section with a DICTIONARY entry
-	output << "  0\n"
-				 << "SECTION\n"
-				 << "  2\n"
-				 << "OBJECTS\n"
-				 << "  0\n"
-				 << "DICTIONARY\n"
-				 << "  0\n"
-				 << "ENDSEC\n";
-
-	output << "  0\n"
-				 <<"EOF\n";
-
-	setlocale(LC_NUMERIC, "");      // Set default locale
-}
-
-void export_svg(const Polygon2d &poly, std::ostream &output)
-{
-	setlocale(LC_NUMERIC, "C"); // Ensure radix is . (not ,) in output
-	
-	BoundingBox bbox = poly.getBoundingBox();
-	int minx = floor(bbox.min().x());
-	int miny = floor(-bbox.max().y());
-	int maxx = ceil(bbox.max().x());
-	int maxy = ceil(-bbox.min().y());
-
-	int width = maxx - minx;
-	int height = maxy - miny;
-	output
-		<< "<?xml version=\"1.0\" standalone=\"no\"?>\n"
-		<< "<!DOCTYPE svg PUBLIC \"-//W3C//DTD SVG 1.1//EN\" \"http://www.w3.org/Graphics/SVG/1.1/DTD/svg11.dtd\">\n"
-		<< "<svg width=\"" << width << "\" height=\"" << height
-		<< "\" viewBox=\"" << minx << " " << miny << " " << width << " " << height
-		<< "\" xmlns=\"http://www.w3.org/2000/svg\" version=\"1.1\">\n"
-		<< "<title>OpenSCAD Model</title>\n";
-
-	output << "<path d=\"\n";
-	BOOST_FOREACH(const Outline2d &o, poly.outlines()) {
-		if (o.vertices.empty()) {
-			continue;
-		}
-		
-		const Eigen::Vector2d& p0 = o.vertices[0];
-		output << "M " << p0.x() << "," << -p0.y();
-		for (unsigned int idx = 1;idx < o.vertices.size();idx++) {
-			const Eigen::Vector2d& p = o.vertices[idx];
-			output << " L " << p.x() << "," << -p.y();
-			if ((idx % 6) == 5) {
-				output << "\n";
-			}
-		}
-		output << " z\n";
-	}
-	output << "\" stroke=\"black\" fill=\"lightgray\" stroke-width=\"0.5\"/>";
-
-	output << "</svg>\n";	
-
-	setlocale(LC_NUMERIC, "");      // Set default locale
-}
->>>>>>> c468f9a5
+#endif