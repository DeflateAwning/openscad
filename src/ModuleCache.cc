#include "ModuleCache.h"
#include "StatCache.h"
#include "FileModule.h"
#include "printutils.h"
#include "openscad.h"

#include <boost/format.hpp>
<<<<<<< HEAD
#include <boost/filesystem.hpp>
#include <boost/foreach.hpp>
#include <nowide/fstream.hpp>
=======
>>>>>>> f87dc256

#include <stdio.h>
#include <fstream>
#include <sys/stat.h>
#include <algorithm>

/*!
	FIXME: Implement an LRU scheme to avoid having an ever-growing module cache
*/

ModuleCache *ModuleCache::inst = nullptr;

/*!
	Reevaluate the given file and all its dependencies and recompile anything
	needing reevaluation. Updates the cache if necessary.
	The given filename must be absolute.

	Sets the given module reference to the new module, or nullptr on any error (e.g. compile
	error or file not found).

	Returns the latest modification time of the module, its dependencies or includes.
*/
std::time_t ModuleCache::evaluate(const std::string &mainFile,const std::string &filename, FileModule *&module)
{
	module = nullptr;
	auto entry = this->entries.find(filename);
	bool found{entry != this->entries.end()};
	FileModule *lib_mod{found ? entry->second.module : nullptr};
  
	// Don't try to recursively evaluate - if the file changes
	// during evaluation, that would be really bad.
	if (lib_mod && lib_mod->isHandlingDependencies()) return 0;

	// Create cache ID
<<<<<<< HEAD
	fs::path fpath(filename);
	// If file isn't there, just return and let the cache retain the old module
	if (!fs::exists(fpath)) return false;
=======
	struct stat st;
	bool valid = (StatCache::stat(filename.c_str(), st) == 0);

	// If file isn't there, just return and let the cache retain the old module
	if (!valid) return 0;
>>>>>>> f87dc256

	// If the file is present, we'll always cache some result
	std::time_t mtime = 0;
	uintmax_t size = 0;
	try {
		mtime = fs::last_write_time(fpath);
		size = fs::file_size(fpath);
	}
	catch (fs::filesystem_error &e) {
		// Just ignore the error as we cache 0 values
	}
	std::string cache_id = str(boost::format("%x.%x") % mtime % size);

	cache_entry &cacheEntry = this->entries[filename];
	// Initialize entry, if new
	if (!found) {
		cacheEntry.module = nullptr;
		cacheEntry.parsed_module = nullptr;
		cacheEntry.cache_id = cache_id;
		cacheEntry.includes_mtime = st.st_mtime;
	}
	cacheEntry.mtime = st.st_mtime;
  
	bool shouldCompile = true;
	if (found) {
		// Files should only be recompiled if the cache ID changed
		if (cacheEntry.cache_id == cache_id) {
			shouldCompile = false;
			// Recompile if includes changed
			if (cacheEntry.parsed_module) {
				std::time_t mtime = cacheEntry.parsed_module->includesChanged();
				if (mtime > cacheEntry.includes_mtime) {
					cacheEntry.includes_mtime = mtime;
					shouldCompile = true;
				}
			}
		}
	}

#ifdef DEBUG
	// Causes too much debug output
	//if (!shouldCompile) PRINTB("Using cached library: %s (%p)", filename % lib_mod);
#endif

	// If cache lookup failed (non-existing or old timestamp), compile module
	if (shouldCompile) {
#ifdef DEBUG
		if (found) {
			PRINTDB("Recompiling cached library: %s (%s)", filename % cache_id);
		}
		else {
			PRINTDB("Compiling library '%s'.", filename);
		}
#endif

		std::string text;
		{
			nowide::ifstream ifs(filename.c_str());
			if (!ifs.is_open()) {
				PRINTB("WARNING: Can't open library file '%s'\n", filename);
				return 0;
			}
			text = STR(ifs.rdbuf() << "\n\x03\n" << commandline_commands);
		}
		
		print_messages_push();
		
		delete cacheEntry.parsed_module;
		lib_mod = parse(cacheEntry.parsed_module, text, filename, mainFile, false) ? cacheEntry.parsed_module : nullptr;
		PRINTDB("  compiled module: %p", lib_mod);
		cacheEntry.module = lib_mod;
		cacheEntry.cache_id = cache_id;
		
		print_messages_pop();
	}
	
	module = lib_mod;
	// FIXME: Do we need to handle include-only cases?
	std::time_t deps_mtime = lib_mod ? lib_mod->handleDependencies() : 0;

	return std::max({deps_mtime, cacheEntry.mtime, cacheEntry.includes_mtime});
}

void ModuleCache::clear()
{
	this->entries.clear();
}

FileModule *ModuleCache::lookup(const std::string &filename)
{
	return isCached(filename) ? this->entries[filename].module : nullptr;
}

bool ModuleCache::isCached(const std::string &filename)
{
	return this->entries.find(filename) != this->entries.end();
}<|MERGE_RESOLUTION|>--- conflicted
+++ resolved
@@ -5,12 +5,8 @@
 #include "openscad.h"
 
 #include <boost/format.hpp>
-<<<<<<< HEAD
 #include <boost/filesystem.hpp>
-#include <boost/foreach.hpp>
 #include <nowide/fstream.hpp>
-=======
->>>>>>> f87dc256
 
 #include <stdio.h>
 #include <fstream>
@@ -45,17 +41,9 @@
 	if (lib_mod && lib_mod->isHandlingDependencies()) return 0;
 
 	// Create cache ID
-<<<<<<< HEAD
 	fs::path fpath(filename);
 	// If file isn't there, just return and let the cache retain the old module
 	if (!fs::exists(fpath)) return false;
-=======
-	struct stat st;
-	bool valid = (StatCache::stat(filename.c_str(), st) == 0);
-
-	// If file isn't there, just return and let the cache retain the old module
-	if (!valid) return 0;
->>>>>>> f87dc256
 
 	// If the file is present, we'll always cache some result
 	std::time_t mtime = 0;
@@ -75,7 +63,7 @@
 		cacheEntry.module = nullptr;
 		cacheEntry.parsed_module = nullptr;
 		cacheEntry.cache_id = cache_id;
-		cacheEntry.includes_mtime = st.st_mtime;
+		cacheEntry.includes_mtime = mtime;
 	}
 	cacheEntry.mtime = st.st_mtime;
   
@@ -113,7 +101,7 @@
 
 		std::string text;
 		{
-			nowide::ifstream ifs(filename.c_str());
+			std::ifstream ifs(filename.c_str());
 			if (!ifs.is_open()) {
 				PRINTB("WARNING: Can't open library file '%s'\n", filename);
 				return 0;
