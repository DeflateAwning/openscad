#pragma once

/*

Camera

For usage, see QGLView.cc, GLView.cc, export_png.cc, openscad.cc

There are two different types of cameras represented in this class:

*Gimbal camera - uses Euler Angles, object translation, and viewer distance
*Vector camera - uses 'eye', 'center', and 'up' vectors ('lookat' style)

They are not necessarily kept in sync. There are two modes of
projection, Perspective and Orthogonal.

*/

#include "linalg.h"
#include <vector>
#include <Eigen/Geometry>

class Camera
{
public:
	enum class ProjectionType { ORTHOGONAL, PERSPECTIVE } projection;
	Camera();
	void setup(std::vector<double> params);
	void setProjection(ProjectionType type);
<<<<<<< HEAD
	void zoom(int zoom, bool relative);
	double zoomValue();
=======
	void zoom(int delta);
	double zoomValue() const;
>>>>>>> 5a027390
	void resetView();
	void viewAll(const BoundingBox &bbox);

	// accessors to get and set camera settings in the user space format (different for historical reasons)
	Eigen::Vector3d getVpt() const;
	void setVpt(double x, double y, double z);
	Eigen::Vector3d getVpr() const;
	void setVpr(double x, double y, double z);
	void setVpd(double d);
	std::string statusText() const;

	// Gimbalcam
	Eigen::Vector3d object_trans;
	Eigen::Vector3d object_rot;

	// Perspective settings
	double fov; // Field of view

	// true if camera should try to view everything in a given
	// bounding box.
	bool viewall;

	// true if camera should point at center of bounding box
	// (normally it points at 0,0,0 or at given coordinates)
	bool autocenter;

	unsigned int pixel_width;
	unsigned int pixel_height;

protected:
	// Perspective settings
	double viewer_distance;
	// Orthographic settings
	double height; // world-space height of viewport
};<|MERGE_RESOLUTION|>--- conflicted
+++ resolved
@@ -26,16 +26,13 @@
 	enum class ProjectionType { ORTHOGONAL, PERSPECTIVE } projection;
 	Camera();
 	void setup(std::vector<double> params);
+	void gimbalDefaultTranslate();
 	void setProjection(ProjectionType type);
-<<<<<<< HEAD
-	void zoom(int zoom, bool relative);
-	double zoomValue();
-=======
-	void zoom(int delta);
+	void zoom(int delta, bool relative);
 	double zoomValue() const;
->>>>>>> 5a027390
 	void resetView();
 	void viewAll(const BoundingBox &bbox);
+	std::string statusText() const;
 
 	// accessors to get and set camera settings in the user space format (different for historical reasons)
 	Eigen::Vector3d getVpt() const;
@@ -43,7 +40,6 @@
 	Eigen::Vector3d getVpr() const;
 	void setVpr(double x, double y, double z);
 	void setVpd(double d);
-	std::string statusText() const;
 
 	// Gimbalcam
 	Eigen::Vector3d object_trans;
