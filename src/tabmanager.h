#pragma once

#include <functional>
#include <QObject>
#include <QSet>
#include "editor.h"
#include "tabwidget.h"

class MainWindow; // for circular dependency

class TabManager: public QObject
{
    Q_OBJECT

public:
    TabManager(MainWindow *o, const QString &filename);
    QWidget *getTabHeader();
    QWidget *getTabContent();
    EditorInterface *editor;
    QSet<EditorInterface *> editorList;

    void createTab(const QString &filename);
    void openTabFile(const QString &filename);
    void setTabName(const QString &filename, EditorInterface *edt = nullptr);
    void refreshDocument();
    bool shouldClose();
    void save(EditorInterface *edt);
    void saveAs(EditorInterface *edt);
    void open(const QString &filename);
    int count();

public:
    static constexpr const int FIND_HIDDEN = 0;
    static constexpr const int FIND_VISIBLE = 1;
    static constexpr const int FIND_REPLACE_VISIBLE = 2;

signals:
    void tabCountChanged(int);

private:
    MainWindow *par;
    TabWidget *tabWidget;

    bool maybeSave(int);
    void saveError(const QIODevice &file, const std::string &msg, EditorInterface *edt);
	void applyAction(QObject *object, std::function<void(int, EditorInterface *)> func);

private slots:
    void tabSwitched(int);
    void closeTabRequested(int);

private slots:
    void highlightError(int);
    void unhighlightLastError();
    void undo();
    void redo();
    void cut();
    void copy();
    void paste();
    void indentSelection();
    void unindentSelection();
    void commentSelection();
    void uncommentSelection();
    void updateActionUndoState();
    void toggleBookmark();
    void nextBookmark();
    void prevBookmark();
<<<<<<< HEAD
	void copyFileName();
	void copyFilePath();
	void closeTab();
	void launchContextMenu(const QPoint&);
=======
    void jumpToNextError();
>>>>>>> 98c3f098

    void stopAnimation();
    void updateFindState();

public slots:
    void actionNew();
    void setContentRenderState(); // since last render
    void setTabModified(bool, EditorInterface *);
    void saveAll();
    void closeCurrentTab();
    void nextTab();
    void prevTab();
};<|MERGE_RESOLUTION|>--- conflicted
+++ resolved
@@ -65,14 +65,11 @@
     void toggleBookmark();
     void nextBookmark();
     void prevBookmark();
-<<<<<<< HEAD
+    void jumpToNextError();
 	void copyFileName();
 	void copyFilePath();
 	void closeTab();
 	void launchContextMenu(const QPoint&);
-=======
-    void jumpToNextError();
->>>>>>> 98c3f098
 
     void stopAnimation();
     void updateFindState();
