/*
 *  OpenSCAD (www.openscad.org)
 *  Copyright (C) 2009-2011 Clifford Wolf <clifford@clifford.at> and
 *                          Marius Kintel <marius@kintel.net>
 *
 *  This program is free software; you can redistribute it and/or modify
 *  it under the terms of the GNU General Public License as published by
 *  the Free Software Foundation; either version 2 of the License, or
 *  (at your option) any later version.
 *
 *  As a special exception, you have permission to link this program
 *  with the CGAL library and distribute executables, as long as you
 *  follow the requirements of the GNU GPL in regard to all of the
 *  software in the executable aside from CGAL.
 *
 *  This program is distributed in the hope that it will be useful,
 *  but WITHOUT ANY WARRANTY; without even the implied warranty of
 *  MERCHANTABILITY or FITNESS FOR A PARTICULAR PURPOSE.  See the
 *  GNU General Public License for more details.
 *
 *  You should have received a copy of the GNU General Public License
 *  along with this program; if not, write to the Free Software
 *  Foundation, Inc., 59 Temple Place, Suite 330, Boston, MA  02111-1307  USA
 *
 */

#include "openscad.h"
#include "comment.h"
#include "node.h"
#include "module.h"
#include "ModuleInstantiation.h"
#include "modcontext.h"
#include "value.h"
#include "export.h"
#include "builtin.h"
#include "printutils.h"
#include "handle_dep.h"
#include "feature.h"
#include "parsersettings.h"
#include "rendersettings.h"
#include "PlatformUtils.h"
#include "LibraryInfo.h"
#include "nodedumper.h"
#include "stackcheck.h"
#include "CocoaUtils.h"
#include "FontCache.h"
#include "OffscreenView.h"
#include "GeometryEvaluator.h"

#include"parameter/parameterset.h"
#include <string>
#include <vector>
#include <fstream>

#ifdef ENABLE_CGAL
#include "CGAL_Nef_polyhedron.h"
#include "cgalutils.h"
#endif

#include "CsgInfo.h"
#include "csgnode.h"
#include "CSGTreeEvaluator.h"

#include <sstream>

#include "Camera.h"
#include <boost/algorithm/string.hpp>
#include <boost/program_options.hpp>
#include <boost/filesystem.hpp>

#ifdef __APPLE__
#include "AppleEvents.h"
  #ifdef OPENSCAD_UPDATER
    #include "SparkleAutoUpdater.h"
  #endif
#endif

#ifdef _MSC_VER
#define snprintf _snprintf
#endif

namespace po = boost::program_options;
namespace fs = boost::filesystem;
enum class RenderType { GEOMETRY, CGAL, OPENCSG, THROWNTOGETHER };
using std::string;
using std::vector;
using boost::lexical_cast;
using boost::bad_lexical_cast;
using boost::is_any_of;

std::string commandline_commands;
std::string currentdir;
static bool arg_info = false;
static std::string arg_colorscheme;

#define QUOTE(x__) # x__
#define QUOTED(x__) QUOTE(x__)

std::string openscad_shortversionnumber = QUOTED(OPENSCAD_SHORTVERSION);
std::string openscad_versionnumber = QUOTED(OPENSCAD_VERSION);

std::string openscad_displayversionnumber =
#ifdef OPENSCAD_COMMIT
  QUOTED(OPENSCAD_VERSION)
  " (git " QUOTED(OPENSCAD_COMMIT) ")";
#else
  QUOTED(OPENSCAD_SHORTVERSION);
#endif

std::string openscad_detailedversionnumber =
#ifdef OPENSCAD_COMMIT
  openscad_displayversionnumber;
#else
  openscad_versionnumber;
#endif

class Echostream : public std::ofstream
{
public:
	Echostream(const char * filename) : std::ofstream(filename) {
		set_output_handler( &Echostream::output, this );
	}
	static void output(const std::string &msg, void *userdata) {
		auto thisp = static_cast<Echostream*>(userdata);
		*thisp << msg << "\n";
	}
	~Echostream() {
		this->close();
	}
};

static void help(const char *progname, bool failure = false)
{
  int tablen = strlen(progname)+8;
  char tabstr[tablen+1];
  for (int i=0;i<tablen;i++) tabstr[i] = ' ';
  tabstr[tablen] = '\0';

	PRINTB("Usage: %1% [ -o output_file [ -d deps_file ] ]\\\n"
         "%2%[ -m make_command ] [ -D var=val [..] ] \\\n"
	 "%2%[ --help ] print this help message and exit \\\n"
         "%2%[ --version ] [ --info ] \\\n"
         "%2%[ --camera=translatex,y,z,rotx,y,z,dist | \\\n"
         "%2%  --camera=eyex,y,z,centerx,y,z ] \\\n"
         "%2%[ --autocenter ] \\\n"
         "%2%[ --viewall ] \\\n"
         "%2%[ --imgsize=width,height ] [ --projection=(o)rtho|(p)ersp] \\\n"
         "%2%[ --render | --preview[=throwntogether] ] \\\n"
         "%2%[ --colorscheme=[Cornfield|Sunset|Metallic|Starnight|BeforeDawn|Nature|DeepOcean] ] \\\n"
         "%2%[ --csglimit=num ]"
#ifdef ENABLE_EXPERIMENTAL
         " [ --enable=<feature> ] \\\n"
         "%2%[ -p <Parameter Filename>] [-P <Parameter Set>] "
#endif
         "\\\n"
#ifdef DEBUG
				 "%2%[ --debug=module ] \\\n"
#endif
         "%2%filename\n",
 				 progname % (const char *)tabstr);
	exit(failure ? 1 : 0);
}

#define STRINGIFY(x) #x
#define TOSTRING(x) STRINGIFY(x)
static void version()
{
	PRINTB("OpenSCAD version %s", TOSTRING(OPENSCAD_VERSION));
	exit(0);
}

static void info()
{
	std::cout << LibraryInfo::info() << "\n\n";

	try {
		OffscreenView glview(512,512);
		std::cout << glview.getRendererInfo() << "\n";
	} catch (int error) {
		PRINTB("Can't create OpenGL OffscreenView. Code: %i. Exiting.\n", error);
		exit(1);
	}

	exit(0);
}

/**
 * Initialize gettext. This must be called after the appliation path was
 * determined so we can lookup the resource path for the language translation
 * files.
 */
void localization_init() {
	fs::path po_dir(PlatformUtils::resourcePath("locale"));
	std::string locale_path(po_dir.string());

	if (fs::is_directory(locale_path)) {
		setlocale(LC_ALL, "");
		bindtextdomain("openscad", locale_path.c_str());
		bind_textdomain_codeset("openscad", "UTF-8");
		textdomain("openscad");
	} else {
		PRINT("Could not initialize localization.");
	}
}

Camera get_camera(po::variables_map vm)
{
	Camera camera;

	if (vm.count("camera")) {
		vector<string> strs;
		vector<double> cam_parameters;
		split(strs, vm["camera"].as<string>(), is_any_of(","));
		if (strs.size() == 6 || strs.size() == 7) {
			try {
				for (const auto &s : strs) cam_parameters.push_back(lexical_cast<double>(s));
				camera.setup(cam_parameters);
			}
			catch (bad_lexical_cast &) {
				PRINT("Camera setup requires numbers as parameters");
			}
		} else {
			PRINT("Camera setup requires either 7 numbers for Gimbal Camera");
			PRINT("or 6 numbers for Vector Camera");
			exit(1);
		}
	}

	if (camera.type == Camera::CameraType::GIMBAL) {
		camera.gimbalDefaultTranslate();
	}

	if (vm.count("viewall")) {
		camera.viewall = true;
	}

	if (vm.count("autocenter")) {
		camera.autocenter = true;
	}

	if (vm.count("projection")) {
		auto proj = vm["projection"].as<string>();
		if (proj == "o" || proj == "ortho" || proj == "orthogonal") {
			camera.projection = Camera::ProjectionType::ORTHOGONAL;
		}
		else if (proj=="p" || proj=="perspective") {
			camera.projection = Camera::ProjectionType::PERSPECTIVE;
		}
		else {
			PRINT("projection needs to be 'o' or 'p' for ortho or perspective\n");
			exit(1);
		}
	}

	auto w = RenderSettings::inst()->img_width;
	auto h = RenderSettings::inst()->img_height;
	if (vm.count("imgsize")) {
		vector<string> strs;
		split(strs, vm["imgsize"].as<string>(), is_any_of(","));
		if ( strs.size() != 2 ) {
			PRINT("Need 2 numbers for imgsize");
			exit(1);
		} else {
			try {
				w = lexical_cast<int>(strs[0]);
				h = lexical_cast<int>(strs[1]);
			}
			catch (bad_lexical_cast &) {
				PRINT("Need 2 numbers for imgsize");
			}
		}
	}
	camera.pixel_width = w;
	camera.pixel_height = h;

	return camera;
}

#ifndef OPENSCAD_NOGUI
#include "QSettingsCached.h"
#define OPENSCAD_QTGUI 1
#endif
static bool checkAndExport(shared_ptr<const Geometry> root_geom, unsigned nd,
													 FileFormat format, const char *filename)
{
	if (root_geom->getDimension() != nd) {
		PRINTB("Current top level object is not a %dD object.", nd);
		return false;
	}
	if (root_geom->isEmpty()) {
		PRINT("Current top level object is empty.");
		return false;
	}
	exportFileByName(root_geom, format, filename, filename);
	return true;
}

void set_render_color_scheme(const std::string color_scheme, const bool exit_if_not_found)
{
	if (color_scheme.empty()) {
		return;
	}

	if (ColorMap::inst()->findColorScheme(color_scheme)) {
		RenderSettings::inst()->colorscheme = color_scheme;
		return;
	}

	if (exit_if_not_found) {
		PRINTB("Unknown color scheme '%s'. Valid schemes:", color_scheme);
		for(const auto &name : ColorMap::inst()->colorSchemeNames()) {
			PRINT(name);
		}
		exit(1);
	} else {
		PRINTB("Unknown color scheme '%s', using default '%s'.", arg_colorscheme % ColorMap::inst()->defaultColorSchemeName());
	}
}

#include <QCoreApplication>

int cmdline(const char *deps_output_file, const std::string &filename, Camera &camera, const char *output_file, const fs::path &original_path, RenderType renderer,const std::string &parameterFile,const std::string &setName, int argc, char ** argv )
{
#ifdef OPENSCAD_QTGUI
	QCoreApplication app(argc, argv);
	const std::string application_path = QCoreApplication::instance()->applicationDirPath().toLocal8Bit().constData();
#else
	const std::string application_path = fs::absolute(boost::filesystem::path(argv[0]).parent_path()).generic_string();
#endif	
	PlatformUtils::registerApplicationPath(application_path);
	parser_init();
	localization_init();

	Tree tree;
#ifdef ENABLE_CGAL
	GeometryEvaluator geomevaluator(tree);
#endif
	if (arg_info) {
	    info();
	}
	
	const char *stl_output_file = nullptr;
	const char *off_output_file = nullptr;
	const char *amf_output_file = nullptr;
	const char *dxf_output_file = nullptr;
	const char *svg_output_file = nullptr;
	const char *csg_output_file = nullptr;
	const char *png_output_file = nullptr;
	const char *ast_output_file = nullptr;
	const char *term_output_file = nullptr;
	const char *echo_output_file = nullptr;
	const char *nefdbg_output_file = nullptr;
	const char *nef3_output_file = nullptr;

	auto suffix = fs::path(output_file).extension().generic_string();
	boost::algorithm::to_lower(suffix);

	if (suffix == ".stl") stl_output_file = output_file;
	else if (suffix == ".off") off_output_file = output_file;
	else if (suffix == ".amf") amf_output_file = output_file;
	else if (suffix == ".dxf") dxf_output_file = output_file;
	else if (suffix == ".svg") svg_output_file = output_file;
	else if (suffix == ".csg") csg_output_file = output_file;
	else if (suffix == ".png") png_output_file = output_file;
	else if (suffix == ".ast") ast_output_file = output_file;
	else if (suffix == ".term") term_output_file = output_file;
	else if (suffix == ".echo") echo_output_file = output_file;
	else if (suffix == ".nefdbg") nefdbg_output_file = output_file;
	else if (suffix == ".nef3") nef3_output_file = output_file;
	else {
		PRINTB("Unknown suffix for output file %s\n", output_file);
		return 1;
	}

	set_render_color_scheme(arg_colorscheme, true);

	// Top context - this context only holds builtins
	ModuleContext top_ctx;
	top_ctx.registerBuiltin();
	bool preview = png_output_file ? (renderer==RenderType::OPENCSG || renderer==RenderType::THROWNTOGETHER) : false;
	top_ctx.set_variable("$preview", ValuePtr(preview));
#ifdef DEBUG
	PRINTDB("Top ModuleContext:\n%s",top_ctx.dump(nullptr, nullptr));
#endif
	shared_ptr<Echostream> echostream;
	if (echo_output_file) {
		echostream.reset(new Echostream(echo_output_file));
	}

	FileModule *root_module;
	ModuleInstantiation root_inst("group");
	AbstractNode *root_node;
	AbstractNode *absolute_root_node;
	shared_ptr<const Geometry> root_geom;

	handle_dep(filename);

	std::ifstream ifs(filename.c_str());
	if (!ifs.is_open()) {
		PRINTB("Can't open input file '%s'!\n", filename.c_str());
		return 1;
	}
	std::string text((std::istreambuf_iterator<char>(ifs)), std::istreambuf_iterator<char>());
	text += "\n" + commandline_commands;
	auto abspath = fs::absolute(filename);
	if (!parse(root_module, text.c_str(), abspath, false)) {
		delete root_module;  // parse failed
		root_module = nullptr;
	}
	if (!root_module) {
		PRINTB("Can't parse file '%s'!\n", filename.c_str());
		return 1;
	}

	if (Feature::ExperimentalCustomizer.is_enabled()) {
		// add parameter to AST
		CommentParser::collectParameters(text.c_str(), root_module);
		if (!parameterFile.empty() && !setName.empty()) {
			ParameterSet param;
			param.readParameterSet(parameterFile);
			param.applyParameterSet(root_module, setName);
		}
	}
    
	root_module->handleDependencies();

	auto fpath = fs::absolute(fs::path(filename));
	auto fparent = fpath.parent_path();
	fs::current_path(fparent);
	top_ctx.setDocumentPath(fparent.string());

	AbstractNode::resetIndexCounter();
	absolute_root_node = root_module->instantiate(&top_ctx, &root_inst, nullptr);

	// Do we have an explicit root node (! modifier)?
	if (!(root_node = find_root_tag(absolute_root_node))) {
		root_node = absolute_root_node;
	}
	tree.setRoot(root_node);

	if (deps_output_file) {
		fs::current_path(original_path);
		std::string deps_out(deps_output_file);
		std::string geom_out(output_file);
		int result = write_deps(deps_out, geom_out);
		if (!result) {
			PRINT("error writing deps");
			return 1;
		}
	}

	if (csg_output_file) {
		fs::current_path(original_path);
		std::ofstream fstream(csg_output_file);
		if (!fstream.is_open()) {
			PRINTB("Can't open file \"%s\" for export", csg_output_file);
		}
		else {
			fs::current_path(fparent); // Force exported filenames to be relative to document path
			fstream << tree.getString(*root_node) << "\n";
			fstream.close();
		}
	}
	else if (ast_output_file) {
		fs::current_path(original_path);
		std::ofstream fstream(ast_output_file);
		if (!fstream.is_open()) {
			PRINTB("Can't open file \"%s\" for export", ast_output_file);
		}
		else {
			fs::current_path(fparent); // Force exported filenames to be relative to document path
			fstream << root_module->dump("", "");
			fstream.close();
		}
	}
	else if (term_output_file) {
		CSGTreeEvaluator csgRenderer(tree);
		auto root_raw_term = csgRenderer.buildCSGTree(*root_node);

		fs::current_path(original_path);
		std::ofstream fstream(term_output_file);
		if (!fstream.is_open()) {
			PRINTB("Can't open file \"%s\" for export", term_output_file);
		}
		else {
			if (!root_raw_term)
				fstream << "No top-level CSG object\n";
			else {
				fstream << root_raw_term->dump() << "\n";
			}
			fstream.close();
		}
	}
	else {
#ifdef ENABLE_CGAL
		if ((echo_output_file || png_output_file) &&
				(renderer == RenderType::OPENCSG || renderer == RenderType::THROWNTOGETHER)) {
			// echo or OpenCSG png -> don't necessarily need geometry evaluation
		} else {
			// Force creation of CGAL objects (for testing)
			root_geom = geomevaluator.evaluateGeometry(*tree.root(), true);
			if (!root_geom) root_geom.reset(new CGAL_Nef_polyhedron());
			if (renderer == RenderType::CGAL && root_geom->getDimension() == 3) {
				auto N = dynamic_cast<const CGAL_Nef_polyhedron*>(root_geom.get());
				if (!N) {
					N = CGALUtils::createNefPolyhedronFromGeometry(*root_geom);
					root_geom.reset(N);
					PRINT("Converted to Nef polyhedron");
				}
			}
		}

		fs::current_path(original_path);

		if (stl_output_file) {
			if (!checkAndExport(root_geom, 3, FileFormat::STL, stl_output_file)) {
				return 1;
			}
		}

		if (off_output_file) {
			if (!checkAndExport(root_geom, 3, FileFormat::OFF, off_output_file)) {
				return 1;
			}
		}

		if (amf_output_file) {
			if (!checkAndExport(root_geom, 3, FileFormat::AMF, amf_output_file)) {
				return 1;
			}
		}

		if (dxf_output_file) {
			if (!checkAndExport(root_geom, 2, FileFormat::DXF, dxf_output_file)) {
				return 1;
			}
		}

		if (svg_output_file) {
			if (!checkAndExport(root_geom, 2, FileFormat::SVG, svg_output_file)) {
				return 1;
			}
		}

		if (png_output_file) {
			auto success = true;
			std::ofstream fstream(png_output_file,std::ios::out|std::ios::binary);
			if (!fstream.is_open()) {
				PRINTB("Can't open file \"%s\" for export", png_output_file);
				success = false;
			}
			else {
				if (renderer == RenderType::CGAL || renderer == RenderType::GEOMETRY) {
					success = export_png(root_geom, camera, fstream);
				} else if (renderer == RenderType::THROWNTOGETHER) {
					success = export_png_with_throwntogether(tree, camera, fstream);
				} else {
					success = export_png_with_opencsg(tree, camera, fstream);
				}
				fstream.close();
			}
			return success ? 0 : 1;
		}

		if (nefdbg_output_file) {
			if (!checkAndExport(root_geom, 3, FileFormat::NEFDBG, nefdbg_output_file)) {
				return 1;
			}
		}

		if (nef3_output_file) {
			if (!checkAndExport(root_geom, 3, FileFormat::NEF3, nef3_output_file)) {
				return 1;
			}
		}
#else
		PRINT("OpenSCAD has been compiled without CGAL support!\n");
		return 1;
#endif
	}
	delete root_node;
	return 0;
}

#ifdef OPENSCAD_QTGUI
#include <QtPlugin>
#if defined(__MINGW64__) || defined(__MINGW32__) || defined(_MSCVER)
#if QT_VERSION < 0x050000
Q_IMPORT_PLUGIN(qtaccessiblewidgets)
#endif // QT_VERSION
#endif // MINGW64/MINGW32/MSCVER
#include "MainWindow.h"
#include "OpenSCADApp.h"
#include "launchingscreen.h"
#include "QSettingsCached.h"
#include "input/InputDriverManager.h"
#ifdef ENABLE_HIDAPI
#include "input/HidApiInputDriver.h"
#endif
#ifdef ENABLE_SPNAV
#include "input/SpaceNavInputDriver.h"
#endif
#ifdef ENABLE_JOYSTICK
#include "input/JoystickInputDriver.h"
#endif
#ifdef ENABLE_DBUS
#include "input/DBusInputDriver.h"
#endif
#ifdef ENABLE_QGAMEPAD
#include "input/QGamepadInputDriver.h"
#endif
#include <QString>
#include <QDir>
#include <QFileInfo>
#include <QMetaType>
#include <QTextCodec>
#include <QProgressDialog>
#include <QFutureWatcher>
#include <QtConcurrentRun>
#include "settings.h"

Q_DECLARE_METATYPE(shared_ptr<const Geometry>);

// Only if "fileName" is not absolute, prepend the "absoluteBase".
static QString assemblePath(const fs::path& absoluteBaseDir,
                            const string& fileName) {
  if (fileName.empty()) return "";
  auto qsDir = QString::fromLocal8Bit(absoluteBaseDir.generic_string().c_str());
  auto qsFile = QString::fromLocal8Bit(fileName.c_str());
  // if qsfile is absolute, dir is ignored. (see documentation of QFileInfo)
  QFileInfo info(qsDir, qsFile);
  return info.absoluteFilePath();
}

bool QtUseGUI()
{
#ifdef Q_OS_X11
	// see <http://qt.nokia.com/doc/4.5/qapplication.html#QApplication-2>:
	// On X11, the window system is initialized if GUIenabled is true. If GUIenabled
	// is false, the application does not connect to the X server. On Windows and
	// Macintosh, currently the window system is always initialized, regardless of the
	// value of GUIenabled. This may change in future versions of Qt.
	bool useGUI = getenv("DISPLAY") != 0;
#else
	bool useGUI = true;
#endif
	return useGUI;
}

void dialogThreadFunc(FontCacheInitializer *initializer)
{
	 initializer->run();
}

void dialogInitHandler(FontCacheInitializer *initializer, void *)
{
	QFutureWatcher<void> futureWatcher;
	QObject::connect(&futureWatcher, SIGNAL(finished()), scadApp, SLOT(hideFontCacheDialog()));

	auto future = QtConcurrent::run(boost::bind(dialogThreadFunc, initializer));
	futureWatcher.setFuture(future);

	// We don't always get the started() signal, so we start manually
	QMetaObject::invokeMethod(scadApp, "showFontCacheDialog");

	// Block, in case we're in a separate thread, or the dialog was closed by the user
	futureWatcher.waitForFinished();

	// We don't always receive the finished signal. We still need the signal to break
	// out of the exec() though.
	QMetaObject::invokeMethod(scadApp, "hideFontCacheDialog");
}



int gui(vector<string> &inputFiles, const fs::path &original_path, int argc, char ** argv)
{
#ifdef Q_OS_MACX
	if (QSysInfo::MacintoshVersion > QSysInfo::MV_10_8) {
		// fix Mac OS X 10.9 (mavericks) font issue
		// https://bugreports.qt-project.org/browse/QTBUG-32789
		QFont::insertSubstitution(".Lucida Grande UI", "Lucida Grande");
	}
#endif
	OpenSCADApp app(argc, argv);
	// remove ugly frames in the QStatusBar when using additional widgets
	app.setStyleSheet("QStatusBar::item { border: 0px solid black; }");

	// set up groups for QSettings
	QCoreApplication::setOrganizationName("OpenSCAD");
	QCoreApplication::setOrganizationDomain("openscad.org");
	QCoreApplication::setApplicationName("OpenSCAD");
	QCoreApplication::setApplicationVersion(TOSTRING(OPENSCAD_VERSION));
#if QT_VERSION >= QT_VERSION_CHECK(5, 0, 0)
	QGuiApplication::setApplicationDisplayName("OpenSCAD");
	QCoreApplication::setAttribute(Qt::AA_UseHighDpiPixmaps);
#else
	QTextCodec::setCodecForCStrings(QTextCodec::codecForName("UTF-8"));
#endif
#ifdef OPENSCAD_SNAPSHOT
	app.setWindowIcon(QIcon(":/icons/openscad-nightly.png"));
#else
	app.setWindowIcon(QIcon(":/icons/openscad.png"));
#endif

	// Other global settings
	qRegisterMetaType<shared_ptr<const Geometry>>();
	
	const auto &app_path = app.applicationDirPath();
	PlatformUtils::registerApplicationPath(app_path.toLocal8Bit().constData());

	FontCache::registerProgressHandler(dialogInitHandler);

	parser_init();

	QSettings settings;
	if (settings.value("advanced/localization", true).toBool()) {
		localization_init();
	}

#ifdef Q_OS_MAC
	installAppleEventHandlers();
#endif

#ifdef Q_OS_WIN
	QSettings reg_setting(QLatin1String("HKEY_CURRENT_USER"), QSettings::NativeFormat);
	auto appPath = QDir::toNativeSeparators(app.applicationFilePath() + QLatin1String(",1"));
	reg_setting.setValue(QLatin1String("Software/Classes/OpenSCAD_File/DefaultIcon/Default"),QVariant(appPath));
#endif

#ifdef OPENSCAD_UPDATER
	AutoUpdater *updater = new SparkleAutoUpdater;
	AutoUpdater::setUpdater(updater);
	if (updater->automaticallyChecksForUpdates()) updater->checkForUpdates();
	updater->init();
#endif

#ifndef USE_QOPENGLWIDGET
	// This workaround appears to only be needed when QGLWidget is used QOpenGLWidget
	// available in Qt 5.4 is much better.
	QGLFormat fmt;
#if 0 /*** disabled by clifford wolf: adds rendering artefacts with OpenCSG ***/
	// turn on anti-aliasing
	fmt.setSampleBuffers(true);
	fmt.setSamples(4);
#endif
	// The default SwapInterval causes very bad interactive behavior as
	// waiting for the buffer swap seems to block mouse events. So the
	// effect is that we can process mouse events at the frequency of
	// the screen retrace interval causing them to queue up.
	// (see https://bugreports.qt-project.org/browse/QTBUG-39370
	fmt.setSwapInterval(0);
	QGLFormat::setDefaultFormat(fmt);
#endif

	set_render_color_scheme(arg_colorscheme, false);
	auto noInputFiles = false;

	if (!inputFiles.size()) {
		noInputFiles = true;
		inputFiles.push_back("");
	}

	auto showOnStartup = settings.value("launcher/showOnStartup");
	if (noInputFiles && (showOnStartup.isNull() || showOnStartup.toBool())) {
		auto launcher = new LaunchingScreen();
		auto dialogResult = launcher->exec();
		if (dialogResult == QDialog::Accepted) {
			auto files = launcher->selectedFiles();
			// If nothing is selected in the launching screen, leave
			// the "" dummy in inputFiles to open an empty MainWindow.
			if (!files.empty()) {
				inputFiles.clear();
				for (const auto &f : files) {
					inputFiles.push_back(f.toStdString());
				}
			}
			delete launcher;
		} else {
			return 0;
		}
	}

	auto isMdi = settings.value("advanced/mdi", true).toBool();
	if (isMdi) {
		for(const auto &infile : inputFiles) {
		   new MainWindow(assemblePath(original_path, infile));
	    }
	} else {
	   new MainWindow(assemblePath(original_path, inputFiles[0]));
	}
    app.connect(&app, SIGNAL(lastWindowClosed()), &app, SLOT(releaseQSettingsCached()));
	app.connect(&app, SIGNAL(lastWindowClosed()), &app, SLOT(quit()));
<<<<<<< HEAD
	if (Feature::ExperimentalInputDriver.is_enabled()) {
		Settings::Settings *s = Settings::Settings::inst();
#ifdef ENABLE_HIDAPI
		if(s->get(Settings::Settings::inputEnableDriverHIDAPI).toBool()){
			InputDriverManager::instance()->registerDriver(new HidApiInputDriver());
		}
#endif
#ifdef ENABLE_SPNAV
		if(s->get(Settings::Settings::inputEnableDriverSPNAV).toBool()){
			InputDriverManager::instance()->registerDriver(new SpaceNavInputDriver());
		}
#endif
#ifdef ENABLE_JOYSTICK
		if(s->get(Settings::Settings::inputEnableDriverJOYSTICK).toBool()){
			InputDriverManager::instance()->registerDriver(new JoystickInputDriver());
		}
#endif
#ifdef ENABLE_QGAMEPAD
		if(s->get(Settings::Settings::inputEnableDriverQGAMEPAD).toBool()){
			InputDriverManager::instance()->registerDriver(new QGamepadInputDriver());
		}
#endif
#ifdef ENABLE_DBUS
		if(s->get(Settings::Settings::inputEnableDriverDBUS).toBool()){
			InputDriverManager::instance()->registerDriver(new DBusInputDriver());
		}
=======
    if (Feature::ExperimentalInputDriver.is_enabled()) {
        auto *s = Settings::Settings::inst();
#ifdef ENABLE_HIDAPI
        auto hidApi = new HidApiInputDriver();
        InputDriverManager::instance()->registerDriver(hidApi);
#endif
#ifdef ENABLE_SPNAV
        auto spaceNavDriver = new SpaceNavInputDriver();
        bool spaceNavDominantAxisOnly = s->get(Settings::Settings::inputEnableDriverHIDAPI).toBool())
        spaceNavDriver->setDominantAxisOnly(spaceNavDominantAxisOnly);
        InputDriverManager::instance()->registerDriver(spaceNavDriver);
#endif
#ifdef ENABLE_JOYSTICK
        std::string nr = s->get(Settings::Settings::joystickNr).toString();
        auto joyDriver = new JoystickInputDriver();
        joyDriver->setJoystickNr(nr);
        InputDriverManager::instance()->registerDriver(joyDriver);
#endif
#ifdef ENABLE_QGAMEPAD
        auto qGamepadDriver = new QGamepadInputDriver();
        InputDriverManager::instance()->registerDriver(qGamepadDriver);
#endif
#ifdef ENABLE_DBUS
        auto dBusDriver =new DBusInputDriver();
        InputDriverManager::instance()->registerDriver(dBusDriver);
>>>>>>> b53ee064
#endif
		InputDriverManager::instance()->init();
	}
	int rc = app.exec();
	for (auto &mainw : scadApp->windowManager.getWindows()) delete mainw;
	return rc;
}
#else // OPENSCAD_QTGUI
bool QtUseGUI() { return false; }
int gui(const vector<string> &inputFiles, const fs::path &original_path, int argc, char ** argv)
{
	PRINT("Error: compiled without QT, but trying to run GUI\n");
	return 1;
}
#endif // OPENSCAD_QTGUI

std::pair<string, string> customSyntax(const string& s)
{
#if defined(Q_OS_MACX)
	if (s.find("-psn_") == 0)
		return {"psn", s.substr(5)};
#endif

	return {};
}

int main(int argc, char **argv)
{
	int rc = 0;
	StackCheck::inst()->init();

#ifdef Q_OS_MAC
	bool isGuiLaunched = getenv("GUI_LAUNCHED") != nullptr;
	if (isGuiLaunched) set_output_handler(CocoaUtils::nslog, nullptr);
#else
	PlatformUtils::ensureStdIO();
#endif

#ifdef ENABLE_CGAL
	// Causes CGAL errors to abort directly instead of throwing exceptions
	// (which we don't catch). This gives us stack traces without rerunning in gdb.
	CGAL::set_error_behaviour(CGAL::ABORT);
#endif
	Builtins::instance()->initialize();

	auto original_path = fs::current_path();

	const char *output_file = nullptr;
	const char *deps_output_file = nullptr;

	po::options_description desc("Allowed options");
	desc.add_options()
		("help,h", "help message")
		("version,v", "print the version")
		("info", "print information about the building process")
		("render", po::value<string>()->implicit_value(""), "if exporting a png image, do a full geometry evaluation")
		("preview", po::value<string>()->implicit_value(""), "if exporting a png image, do an OpenCSG(default) or ThrownTogether preview")
		("csglimit", po::value<unsigned int>(), "if exporting a png image, stop rendering at the given number of CSG elements")
		("camera", po::value<string>(), "parameters for camera when exporting png")
		("autocenter", "adjust camera to look at object center")
		("viewall", "adjust camera to fit object")
		("imgsize", po::value<string>(), "=width,height for exporting png")
		("projection", po::value<string>(), "(o)rtho or (p)erspective when exporting png")
		("colorscheme", po::value<string>(), "colorscheme")
		("debug", po::value<string>(), "special debug info")
		("quiet,q", "quiet mode (don't print anything *except* errors)")
		("o,o", po::value<string>(), "out-file")
		("p,p", po::value<string>(), "parameter file")
		("P,P", po::value<string>(), "parameter set")
		("s,s", po::value<string>(), "stl-file")
		("x,x", po::value<string>(), "dxf-file")
		("d,d", po::value<string>(), "deps-file")
		("m,m", po::value<string>(), "makefile")
		("D,D", po::value<vector<string>>(), "var=val")
#ifdef Q_OS_MACX
		("psn", po::value<string>(), "process serial number")
#endif
#ifdef ENABLE_EXPERIMENTAL
		("enable", po::value<vector<string>>(), "enable experimental features")
#endif
		;

	po::options_description hidden("Hidden options");
	hidden.add_options()
		("input-file", po::value< vector<string>>(), "input file");

	po::positional_options_description p;
	p.add("input-file", -1);

	po::options_description all_options;
	all_options.add(desc).add(hidden);

	po::variables_map vm;
	try {
		po::store(po::command_line_parser(argc, argv).options(all_options).allow_unregistered().positional(p).extra_parser(customSyntax).run(), vm);
	}
	catch(const std::exception &e) { // Catches e.g. unknown options
		PRINTB("%s\n", e.what());
		help(argv[0], true);
	}

	OpenSCAD::debug = "";
	if (vm.count("debug")) {
		OpenSCAD::debug = vm["debug"].as<string>();
		PRINTB("Debug on. --debug=%s",OpenSCAD::debug);
	}
	if (vm.count("quiet")) {
		OpenSCAD::quiet = true;
	}
	if (vm.count("help")) help(argv[0]);
	if (vm.count("version")) version();
	if (vm.count("info")) arg_info = true;

	auto renderer = RenderType::OPENCSG;
	if (vm.count("preview")) {
		if (vm["preview"].as<string>() == "throwntogether")
			renderer = RenderType::THROWNTOGETHER;
	}
	else if (vm.count("render")) {
		if (vm["render"].as<string>() == "cgal") renderer = RenderType::CGAL;
		else renderer = RenderType::GEOMETRY;
	}

	if (vm.count("csglimit")) {
		RenderSettings::inst()->openCSGTermLimit = vm["csglimit"].as<unsigned int>();
	}

	if (vm.count("o")) {
		// FIXME: Allow for multiple output files?
		if (output_file) help(argv[0], true);
		output_file = vm["o"].as<string>().c_str();
	}
	if (vm.count("s")) {
		printDeprecation("The -s option is deprecated. Use -o instead.\n");
		if (output_file) help(argv[0], true);
		output_file = vm["s"].as<string>().c_str();
	}
	if (vm.count("x")) {
		printDeprecation("The -x option is deprecated. Use -o instead.\n");
		if (output_file) help(argv[0], true);
		output_file = vm["x"].as<string>().c_str();
	}
	if (vm.count("d")) {
		if (deps_output_file) help(argv[0], true);
		deps_output_file = vm["d"].as<string>().c_str();
	}
	if (vm.count("m")) {
		if (make_command) help(argv[0], true);
		make_command = vm["m"].as<string>().c_str();
	}

	if (vm.count("D")) {
		for(const auto &cmd : vm["D"].as<vector<string>>()) {
			commandline_commands += cmd;
			commandline_commands += ";\n";
		}
	}
#ifdef ENABLE_EXPERIMENTAL
	if (vm.count("enable")) {
		for(const auto &feature : vm["enable"].as<vector<string>>()) {
			Feature::enable_feature(feature);
		}
	}
#endif

	string parameterFile;
	string parameterSet;
	
	if (Feature::ExperimentalCustomizer.is_enabled()) {
		if (vm.count("p")) {
			if (!parameterFile.empty()) help(argv[0], true);
			
			parameterFile = vm["p"].as<string>().c_str();
		}
		
		if (vm.count("P")) {
			if (!parameterSet.empty()) help(argv[0], true);
			
			parameterSet = vm["P"].as<string>().c_str();
		}
	}
	else {
		if (vm.count("p") || vm.count("P")) {
			if (!parameterSet.empty()) help(argv[0], true);
			PRINT("Customizer feature not activated\n");
			help(argv[0], true);
		}
	}
	
	vector<string> inputFiles;
	if (vm.count("input-file"))	{
		inputFiles = vm["input-file"].as<vector<string>>();
	}

	if (vm.count("colorscheme")) {
		arg_colorscheme = vm["colorscheme"].as<string>();
	}

	currentdir = fs::current_path().generic_string();

	Camera camera = get_camera(vm);

	// Initialize global visitors
	NodeCache nodecache;
	NodeDumper dumper(nodecache);

	auto cmdlinemode = false;
	if (output_file) { // cmd-line mode
		cmdlinemode = true;
		if (!inputFiles.size()) help(argv[0], true);
	}

	if (arg_info || cmdlinemode) {
		if (inputFiles.size() > 1) help(argv[0], true);
		rc = cmdline(deps_output_file, inputFiles[0], camera, output_file, original_path, renderer, parameterFile, parameterSet, argc, argv);
	}
	else if (QtUseGUI()) {
		rc = gui(inputFiles, original_path, argc, argv);
	}
	else {
		PRINT("Requested GUI mode but can't open display!\n");
		help(argv[0], true);
	}

	Builtins::instance(true);

	return rc;
}<|MERGE_RESOLUTION|>--- conflicted
+++ resolved
@@ -791,34 +791,7 @@
 	}
     app.connect(&app, SIGNAL(lastWindowClosed()), &app, SLOT(releaseQSettingsCached()));
 	app.connect(&app, SIGNAL(lastWindowClosed()), &app, SLOT(quit()));
-<<<<<<< HEAD
-	if (Feature::ExperimentalInputDriver.is_enabled()) {
-		Settings::Settings *s = Settings::Settings::inst();
-#ifdef ENABLE_HIDAPI
-		if(s->get(Settings::Settings::inputEnableDriverHIDAPI).toBool()){
-			InputDriverManager::instance()->registerDriver(new HidApiInputDriver());
-		}
-#endif
-#ifdef ENABLE_SPNAV
-		if(s->get(Settings::Settings::inputEnableDriverSPNAV).toBool()){
-			InputDriverManager::instance()->registerDriver(new SpaceNavInputDriver());
-		}
-#endif
-#ifdef ENABLE_JOYSTICK
-		if(s->get(Settings::Settings::inputEnableDriverJOYSTICK).toBool()){
-			InputDriverManager::instance()->registerDriver(new JoystickInputDriver());
-		}
-#endif
-#ifdef ENABLE_QGAMEPAD
-		if(s->get(Settings::Settings::inputEnableDriverQGAMEPAD).toBool()){
-			InputDriverManager::instance()->registerDriver(new QGamepadInputDriver());
-		}
-#endif
-#ifdef ENABLE_DBUS
-		if(s->get(Settings::Settings::inputEnableDriverDBUS).toBool()){
-			InputDriverManager::instance()->registerDriver(new DBusInputDriver());
-		}
-=======
+
     if (Feature::ExperimentalInputDriver.is_enabled()) {
         auto *s = Settings::Settings::inst();
 #ifdef ENABLE_HIDAPI
@@ -827,7 +800,7 @@
 #endif
 #ifdef ENABLE_SPNAV
         auto spaceNavDriver = new SpaceNavInputDriver();
-        bool spaceNavDominantAxisOnly = s->get(Settings::Settings::inputEnableDriverHIDAPI).toBool())
+        bool spaceNavDominantAxisOnly = s->get(Settings::Settings::inputEnableDriverHIDAPI).toBool();
         spaceNavDriver->setDominantAxisOnly(spaceNavDominantAxisOnly);
         InputDriverManager::instance()->registerDriver(spaceNavDriver);
 #endif
@@ -844,7 +817,6 @@
 #ifdef ENABLE_DBUS
         auto dBusDriver =new DBusInputDriver();
         InputDriverManager::instance()->registerDriver(dBusDriver);
->>>>>>> b53ee064
 #endif
 		InputDriverManager::instance()->init();
 	}
