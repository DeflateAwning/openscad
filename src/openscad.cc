/*
 *  OpenSCAD (www.openscad.org)
 *  Copyright (C) 2009-2011 Clifford Wolf <clifford@clifford.at> and
 *                          Marius Kintel <marius@kintel.net>
 *
 *  This program is free software; you can redistribute it and/or modify
 *  it under the terms of the GNU General Public License as published by
 *  the Free Software Foundation; either version 2 of the License, or
 *  (at your option) any later version.
 *
 *  As a special exception, you have permission to link this program
 *  with the CGAL library and distribute executables, as long as you
 *  follow the requirements of the GNU GPL in regard to all of the
 *  software in the executable aside from CGAL.
 *
 *  This program is distributed in the hope that it will be useful,
 *  but WITHOUT ANY WARRANTY; without even the implied warranty of
 *  MERCHANTABILITY or FITNESS FOR A PARTICULAR PURPOSE.  See the
 *  GNU General Public License for more details.
 *
 *  You should have received a copy of the GNU General Public License
 *  along with this program; if not, write to the Free Software
 *  Foundation, Inc., 59 Temple Place, Suite 330, Boston, MA  02111-1307  USA
 *
 */

#include "openscad.h"
#include "comment.h"
#include "node.h"
#include "FileModule.h"
#include "ModuleInstantiation.h"
#include "builtincontext.h"
#include "value.h"
#include "export.h"
#include "builtin.h"
#include "printutils.h"
#include "handle_dep.h"
#include "feature.h"
#include "parsersettings.h"
#include "rendersettings.h"
#include "PlatformUtils.h"
#include "LibraryInfo.h"
#include "nodedumper.h"
#include "stackcheck.h"
#include "CocoaUtils.h"
#include "FontCache.h"
#include "OffscreenView.h"
#include "GeometryEvaluator.h"

#include"parameter/parameterset.h"
#include <string>
#include <vector>
#include <fstream>

#ifdef ENABLE_CGAL
#include "CGAL_Nef_polyhedron.h"
#include "cgalutils.h"
#endif

#include "csgnode.h"
#include "CSGTreeEvaluator.h"

#include <sstream>

#include "Camera.h"
#include <boost/algorithm/string.hpp>
#include <boost/algorithm/string/split.hpp>
#include <boost/algorithm/string/join.hpp>
#include <boost/range/adaptor/transformed.hpp>
#include <boost/program_options.hpp>
#include <boost/filesystem.hpp>

#ifdef __APPLE__
#include "AppleEvents.h"
  #ifdef OPENSCAD_UPDATER
    #include "SparkleAutoUpdater.h"
  #endif
#endif

#ifdef _MSC_VER
#define snprintf _snprintf
#endif

namespace po = boost::program_options;
namespace fs = boost::filesystem;
using std::string;
using std::vector;
using boost::lexical_cast;
using boost::bad_lexical_cast;
using boost::is_any_of;

std::string commandline_commands;
std::string currentdir;
static bool arg_info = false;
static std::string arg_colorscheme;

#define QUOTE(x__) # x__
#define QUOTED(x__) QUOTE(x__)

std::string openscad_shortversionnumber = QUOTED(OPENSCAD_SHORTVERSION);
std::string openscad_versionnumber = QUOTED(OPENSCAD_VERSION);

std::string openscad_displayversionnumber =
#ifdef OPENSCAD_COMMIT
  QUOTED(OPENSCAD_VERSION)
  " (git " QUOTED(OPENSCAD_COMMIT) ")";
#else
  QUOTED(OPENSCAD_SHORTVERSION);
#endif

std::string openscad_detailedversionnumber =
#ifdef OPENSCAD_COMMIT
  openscad_displayversionnumber;
#else
  openscad_versionnumber;
#endif

class Echostream : public std::ofstream
{
public:
	Echostream(const char * filename) : std::ofstream(filename) {
		set_output_handler( &Echostream::output, this );
	}
	static void output(const std::string &msg, void *userdata) {
		auto thisp = static_cast<Echostream*>(userdata);
		*thisp << msg << "\n";
	}
	~Echostream() {
		this->close();
	}
};

static void help(const char *arg0, const po::options_description &desc, bool failure = false)
{
	std::stringstream ss;
	ss << desc;
	const fs::path progpath(arg0);
	PRINTB("Usage: %s [options] file.scad\n%s", progpath.filename().string() % ss.str());
	exit(failure ? 1 : 0);
}

#define STRINGIFY(x) #x
#define TOSTRING(x) STRINGIFY(x)
static void version()
{
	PRINTB("OpenSCAD version %s", TOSTRING(OPENSCAD_VERSION));
	exit(0);
}

static int info()
{
	std::cout << LibraryInfo::info() << "\n\n";

	try {
		OffscreenView glview(512,512);
		std::cout << glview.getRendererInfo() << "\n";
	} catch (int error) {
		PRINTB("Can't create OpenGL OffscreenView. Code: %i. Exiting.\n", error);
		return 1;
	}

	return 0;
}

/**
 * Initialize gettext. This must be called after the application path was
 * determined so we can lookup the resource path for the language translation
 * files.
 */
void localization_init() {
	fs::path po_dir(PlatformUtils::resourcePath("locale"));
	std::string locale_path(po_dir.string());

	if (fs::is_directory(locale_path)) {
		setlocale(LC_ALL, "");
		bindtextdomain("openscad", locale_path.c_str());
		bind_textdomain_codeset("openscad", "UTF-8");
		textdomain("openscad");
	} else {
		PRINT("Could not initialize localization.");
	}
}

Camera get_camera(const po::variables_map &vm)
{
	Camera camera;

	if (vm.count("camera")) {
		vector<string> strs;
		vector<double> cam_parameters;
		boost::split(strs, vm["camera"].as<string>(), is_any_of(","));
		if (strs.size() == 6 || strs.size() == 7) {
			try {
				for (const auto &s : strs) cam_parameters.push_back(lexical_cast<double>(s));
				camera.setup(cam_parameters);
			}
			catch (bad_lexical_cast &) {
				PRINT("Camera setup requires numbers as parameters");
			}
		} else {
			PRINT("Camera setup requires either 7 numbers for Gimbal Camera");
			PRINT("or 6 numbers for Vector Camera");
			exit(1);
		}
	}
	else {
		camera.viewall = true;
		camera.autocenter = true;
	}

	if (vm.count("viewall")) {
		camera.viewall = true;
	}

	if (vm.count("autocenter")) {
		camera.autocenter = true;
	}

	if (vm.count("projection")) {
		auto proj = vm["projection"].as<string>();
		if (proj == "o" || proj == "ortho" || proj == "orthogonal") {
			camera.projection = Camera::ProjectionType::ORTHOGONAL;
		}
		else if (proj=="p" || proj=="perspective") {
			camera.projection = Camera::ProjectionType::PERSPECTIVE;
		}
		else {
			PRINT("projection needs to be 'o' or 'p' for ortho or perspective\n");
			exit(1);
		}
	}

	auto w = RenderSettings::inst()->img_width;
	auto h = RenderSettings::inst()->img_height;
	if (vm.count("imgsize")) {
		vector<string> strs;
		boost::split(strs, vm["imgsize"].as<string>(), is_any_of(","));
		if ( strs.size() != 2 ) {
			PRINT("Need 2 numbers for imgsize");
			exit(1);
		} else {
			try {
				w = lexical_cast<int>(strs[0]);
				h = lexical_cast<int>(strs[1]);
			}
			catch (bad_lexical_cast &) {
				PRINT("Need 2 numbers for imgsize");
			}
		}
	}
	camera.pixel_width = w;
	camera.pixel_height = h;

	return camera;
}

#ifndef OPENSCAD_NOGUI
#include "QSettingsCached.h"
#define OPENSCAD_QTGUI 1
#endif
static bool checkAndExport(shared_ptr<const Geometry> root_geom, unsigned nd,
													 FileFormat format, const char *filename)
{
	if (root_geom->getDimension() != nd) {
		PRINTB("Current top level object is not a %dD object.", nd);
		return false;
	}
	if (root_geom->isEmpty()) {
		PRINT("Current top level object is empty.");
		return false;
	}
	exportFileByName(root_geom, format, filename, filename);
	return true;
}

void set_render_color_scheme(const std::string color_scheme, const bool exit_if_not_found)
{
	if (color_scheme.empty()) {
		return;
	}

	if (ColorMap::inst()->findColorScheme(color_scheme)) {
		RenderSettings::inst()->colorscheme = color_scheme;
		return;
	}

	if (exit_if_not_found) {
		PRINTB("Unknown color scheme '%s'. Valid schemes:", color_scheme);
		PRINT(boost::join(ColorMap::inst()->colorSchemeNames(), "\n"));
		exit(1);
	} else {
		PRINTB("Unknown color scheme '%s', using default '%s'.", arg_colorscheme % ColorMap::inst()->defaultColorSchemeName());
	}
}

int cmdline(const char *deps_output_file, const std::string &filename, const char *output_file, const fs::path &original_path, const std::string &parameterFile, const std::string &setName, const ViewOptions& viewOptions, Camera camera)
{
	Tree tree;
	boost::filesystem::path doc(filename);
	tree.setDocumentPath(doc.remove_filename().string());
#ifdef ENABLE_CGAL
	GeometryEvaluator geomevaluator(tree);
#endif
	
	const char *stl_output_file = nullptr;
	const char *off_output_file = nullptr;
	const char *amf_output_file = nullptr;
	const char *_3mf_output_file = nullptr;
	const char *dxf_output_file = nullptr;
	const char *svg_output_file = nullptr;
	const char *csg_output_file = nullptr;
	const char *png_output_file = nullptr;
	const char *ast_output_file = nullptr;
	const char *term_output_file = nullptr;
	const char *echo_output_file = nullptr;
	const char *nefdbg_output_file = nullptr;
	const char *nef3_output_file = nullptr;

	auto suffix = fs::path(output_file).extension().generic_string();
	boost::algorithm::to_lower(suffix);

	if (suffix == ".stl") stl_output_file = output_file;
	else if (suffix == ".off") off_output_file = output_file;
	else if (suffix == ".amf") amf_output_file = output_file;
	else if (Feature::Experimental3mfExport.is_enabled() && suffix == ".3mf") _3mf_output_file = output_file;
	else if (suffix == ".dxf") dxf_output_file = output_file;
	else if (suffix == ".svg") svg_output_file = output_file;
	else if (suffix == ".csg") csg_output_file = output_file;
	else if (suffix == ".png") png_output_file = output_file;
	else if (suffix == ".ast") ast_output_file = output_file;
	else if (suffix == ".term") term_output_file = output_file;
	else if (suffix == ".echo") echo_output_file = output_file;
	else if (suffix == ".nefdbg") nefdbg_output_file = output_file;
	else if (suffix == ".nef3") nef3_output_file = output_file;
	else {
		PRINTB("Unknown suffix for output file %s\n", output_file);
		return 1;
	}

	set_render_color_scheme(arg_colorscheme, true);

	// Top context - this context only holds builtins
	BuiltinContext top_ctx;
	const bool preview = png_output_file ? (viewOptions.renderer == RenderType::OPENCSG || viewOptions.renderer == RenderType::THROWNTOGETHER) : false;
	top_ctx.set_variable("$preview", ValuePtr(preview));
#ifdef DEBUG
	PRINTDB("BuiltinContext:\n%s", top_ctx.dump(nullptr, nullptr));
#endif
	shared_ptr<Echostream> echostream;
	if (echo_output_file) {
		echostream.reset(new Echostream(echo_output_file));
	}

	FileModule *root_module;
	ModuleInstantiation root_inst("group");
	AbstractNode *root_node;
	AbstractNode *absolute_root_node;
	shared_ptr<const Geometry> root_geom;

	handle_dep(filename);

	std::ifstream ifs(filename.c_str());
	if (!ifs.is_open()) {
		PRINTB("Can't open input file '%s'!\n", filename.c_str());
		return 1;
	}
	std::string text((std::istreambuf_iterator<char>(ifs)), std::istreambuf_iterator<char>());
	text += "\n\x03\n" + commandline_commands;
	if (!parse(root_module, text, filename, filename, false)) {
		delete root_module;  // parse failed
		root_module = nullptr;
	}
	if (!root_module) {
		PRINTB("Can't parse file '%s'!\n", filename.c_str());
		return 1;
	}

	if (Feature::ExperimentalCustomizer.is_enabled()) {
		// add parameter to AST
		CommentParser::collectParameters(text.c_str(), root_module);
		if (!parameterFile.empty() && !setName.empty()) {
			ParameterSet param;
			param.readParameterSet(parameterFile);
			param.applyParameterSet(root_module, setName);
		}
	}
    
	root_module->handleDependencies();

	auto fpath = fs::absolute(fs::path(filename));
	auto fparent = fpath.parent_path();
	fs::current_path(fparent);
	top_ctx.setDocumentPath(fparent.string());

	AbstractNode::resetIndexCounter();
	absolute_root_node = root_module->instantiate(&top_ctx, &root_inst, nullptr);

	// Do we have an explicit root node (! modifier)?
	if (!(root_node = find_root_tag(absolute_root_node))) {
		root_node = absolute_root_node;
	}
	tree.setRoot(root_node);

	if (deps_output_file) {
		fs::current_path(original_path);
		std::string deps_out(deps_output_file);
		std::string geom_out(output_file);
		int result = write_deps(deps_out, geom_out);
		if (!result) {
			PRINT("error writing deps");
			return 1;
		}
	}

	if (csg_output_file) {
		fs::current_path(original_path);
		std::ofstream fstream(csg_output_file);
		if (!fstream.is_open()) {
			PRINTB("Can't open file \"%s\" for export", csg_output_file);
		}
		else {
			fs::current_path(fparent); // Force exported filenames to be relative to document path
			fstream << tree.getString(*root_node, "\t") << "\n";
			fstream.close();
		}
	}
	else if (ast_output_file) {
		fs::current_path(original_path);
		std::ofstream fstream(ast_output_file);
		if (!fstream.is_open()) {
			PRINTB("Can't open file \"%s\" for export", ast_output_file);
		}
		else {
			fs::current_path(fparent); // Force exported filenames to be relative to document path
			fstream << root_module->dump("");
			fstream.close();
		}
	}
	else if (term_output_file) {
		CSGTreeEvaluator csgRenderer(tree);
		auto root_raw_term = csgRenderer.buildCSGTree(*root_node);

		fs::current_path(original_path);
		std::ofstream fstream(term_output_file);
		if (!fstream.is_open()) {
			PRINTB("Can't open file \"%s\" for export", term_output_file);
		}
		else {
			if (!root_raw_term)
				fstream << "No top-level CSG object\n";
			else {
				fstream << root_raw_term->dump() << "\n";
			}
			fstream.close();
		}
	}
	else {
#ifdef ENABLE_CGAL
		if ((echo_output_file || png_output_file) && (viewOptions.renderer == RenderType::OPENCSG || viewOptions.renderer == RenderType::THROWNTOGETHER)) {
			// echo or OpenCSG png -> don't necessarily need geometry evaluation
		} else {
			// Force creation of CGAL objects (for testing)
			root_geom = geomevaluator.evaluateGeometry(*tree.root(), true);
			if (!root_geom) root_geom.reset(new CGAL_Nef_polyhedron());
			if (viewOptions.renderer == RenderType::CGAL && root_geom->getDimension() == 3) {
				auto N = dynamic_cast<const CGAL_Nef_polyhedron*>(root_geom.get());
				if (!N) {
					N = CGALUtils::createNefPolyhedronFromGeometry(*root_geom);
					root_geom.reset(N);
					PRINT("Converted to Nef polyhedron");
				}
			}
		}

		fs::current_path(original_path);

		if (stl_output_file) {
			if (!checkAndExport(root_geom, 3, FileFormat::STL, stl_output_file)) {
				return 1;
			}
		}

		if (off_output_file) {
			if (!checkAndExport(root_geom, 3, FileFormat::OFF, off_output_file)) {
				return 1;
			}
		}

		if (amf_output_file) {
			if (!checkAndExport(root_geom, 3, FileFormat::AMF, amf_output_file)) {
				return 1;
			}
		}

		if (_3mf_output_file) {
			if (!checkAndExport(root_geom, 3, FileFormat::_3MF, _3mf_output_file))
				return 1;
		}

		if (dxf_output_file) {
			if (!checkAndExport(root_geom, 2, FileFormat::DXF, dxf_output_file)) {
				return 1;
			}
		}

		if (svg_output_file) {
			if (!checkAndExport(root_geom, 2, FileFormat::SVG, svg_output_file)) {
				return 1;
			}
		}

		if (png_output_file) {
			auto success = true;
			std::ofstream fstream(png_output_file,std::ios::out|std::ios::binary);
			if (!fstream.is_open()) {
				PRINTB("Can't open file \"%s\" for export", png_output_file);
				success = false;
			}
			else {
				if (viewOptions.renderer == RenderType::CGAL || viewOptions.renderer == RenderType::GEOMETRY) {
					success = export_png(root_geom, viewOptions, camera, fstream);
				} else {
					success = export_preview_png(tree, viewOptions, camera, fstream);
				}
				fstream.close();
			}
			return success ? 0 : 1;
		}

		if (nefdbg_output_file) {
			if (!checkAndExport(root_geom, 3, FileFormat::NEFDBG, nefdbg_output_file)) {
				return 1;
			}
		}

		if (nef3_output_file) {
			if (!checkAndExport(root_geom, 3, FileFormat::NEF3, nef3_output_file)) {
				return 1;
			}
		}
#else
		PRINT("OpenSCAD has been compiled without CGAL support!\n");
		return 1;
#endif
	}
	delete root_node;
	return 0;
}

#ifdef OPENSCAD_QTGUI
#include <QtPlugin>
#if defined(__MINGW64__) || defined(__MINGW32__) || defined(_MSCVER)
#if QT_VERSION < 0x050000
Q_IMPORT_PLUGIN(qtaccessiblewidgets)
#endif // QT_VERSION
#endif // MINGW64/MINGW32/MSCVER
#include "MainWindow.h"
#include "OpenSCADApp.h"
#include "launchingscreen.h"
#include "QSettingsCached.h"
#include "input/InputDriverManager.h"
#ifdef ENABLE_HIDAPI
#include "input/HidApiInputDriver.h"
#endif
#ifdef ENABLE_SPNAV
#include "input/SpaceNavInputDriver.h"
#endif
#ifdef ENABLE_JOYSTICK
#include "input/JoystickInputDriver.h"
#endif
#ifdef ENABLE_DBUS
#include "input/DBusInputDriver.h"
#endif
#ifdef ENABLE_QGAMEPAD
#include "input/QGamepadInputDriver.h"
#endif
#include <QString>
#include <QDir>
#include <QFileInfo>
#include <QMetaType>
#include <QTextCodec>
#include <QProgressDialog>
#include <QFutureWatcher>
#include <QtConcurrentRun>
#include "settings.h"

Q_DECLARE_METATYPE(shared_ptr<const Geometry>);

// Only if "fileName" is not absolute, prepend the "absoluteBase".
static QString assemblePath(const fs::path& absoluteBaseDir,
                            const string& fileName) {
  if (fileName.empty()) return "";
  auto qsDir = QString::fromLocal8Bit(absoluteBaseDir.generic_string().c_str());
  auto qsFile = QString::fromLocal8Bit(fileName.c_str());
  // if qsfile is absolute, dir is ignored. (see documentation of QFileInfo)
  QFileInfo info(qsDir, qsFile);
  return info.absoluteFilePath();
}

bool QtUseGUI()
{
#ifdef Q_OS_X11
	// see <http://qt.nokia.com/doc/4.5/qapplication.html#QApplication-2>:
	// On X11, the window system is initialized if GUIenabled is true. If GUIenabled
	// is false, the application does not connect to the X server. On Windows and
	// Macintosh, currently the window system is always initialized, regardless of the
	// value of GUIenabled. This may change in future versions of Qt.
	bool useGUI = getenv("DISPLAY") != 0;
#else
	bool useGUI = true;
#endif
	return useGUI;
}

void dialogThreadFunc(FontCacheInitializer *initializer)
{
	 initializer->run();
}

void dialogInitHandler(FontCacheInitializer *initializer, void *)
{
	QFutureWatcher<void> futureWatcher;
	QObject::connect(&futureWatcher, SIGNAL(finished()), scadApp, SLOT(hideFontCacheDialog()));

	auto future = QtConcurrent::run(boost::bind(dialogThreadFunc, initializer));
	futureWatcher.setFuture(future);

	// We don't always get the started() signal, so we start manually
	QMetaObject::invokeMethod(scadApp, "showFontCacheDialog");

	// Block, in case we're in a separate thread, or the dialog was closed by the user
	futureWatcher.waitForFinished();

	// We don't always receive the finished signal. We still need the signal to break
	// out of the exec() though.
	QMetaObject::invokeMethod(scadApp, "hideFontCacheDialog");
}

#ifdef Q_OS_WIN
void registerDefaultIcon(QString applicationFilePath) {
	// Not using cached instance here, so this needs to be in a
	// separate scope to ensure the QSettings instance is released
	// directly after use.
	QSettings reg_setting(QLatin1String("HKEY_CURRENT_USER"), QSettings::NativeFormat);
	auto appPath = QDir::toNativeSeparators(applicationFilePath + QLatin1String(",1"));
	reg_setting.setValue(QLatin1String("Software/Classes/OpenSCAD_File/DefaultIcon/Default"),QVariant(appPath));
}
#else
void registerDefaultIcon(QString) { }
#endif

int gui(vector<string> &inputFiles, const fs::path &original_path, int argc, char ** argv)
{
#ifdef Q_OS_MACX
	if (QSysInfo::MacintoshVersion > QSysInfo::MV_10_8) {
		// fix Mac OS X 10.9 (mavericks) font issue
		// https://bugreports.qt-project.org/browse/QTBUG-32789
		QFont::insertSubstitution(".Lucida Grande UI", "Lucida Grande");
	}
#endif
	OpenSCADApp app(argc, argv);
	// remove ugly frames in the QStatusBar when using additional widgets
	app.setStyleSheet("QStatusBar::item { border: 0px solid black; }");

	// set up groups for QSettings
	QCoreApplication::setOrganizationName("OpenSCAD");
	QCoreApplication::setOrganizationDomain("openscad.org");
	QCoreApplication::setApplicationName("OpenSCAD");
	QCoreApplication::setApplicationVersion(TOSTRING(OPENSCAD_VERSION));
#if QT_VERSION >= QT_VERSION_CHECK(5, 0, 0)
	QGuiApplication::setApplicationDisplayName("OpenSCAD");
	QCoreApplication::setAttribute(Qt::AA_UseHighDpiPixmaps);
#else
	QTextCodec::setCodecForCStrings(QTextCodec::codecForName("UTF-8"));
#endif
#ifdef OPENSCAD_SNAPSHOT
	app.setWindowIcon(QIcon(":/icons/openscad-nightly.png"));
#else
	app.setWindowIcon(QIcon(":/icons/openscad.png"));
#endif

	// Other global settings
	qRegisterMetaType<shared_ptr<const Geometry>>();

	FontCache::registerProgressHandler(dialogInitHandler);

	parser_init();

	QSettingsCached settings;
	if (settings.value("advanced/localization", true).toBool()) {
		localization_init();
	}

#ifdef Q_OS_MAC
	installAppleEventHandlers();
#endif

        registerDefaultIcon(app.applicationFilePath());

#ifdef OPENSCAD_UPDATER
	AutoUpdater *updater = new SparkleAutoUpdater;
	AutoUpdater::setUpdater(updater);
	if (updater->automaticallyChecksForUpdates()) updater->checkForUpdates();
	updater->init();
#endif

#ifndef USE_QOPENGLWIDGET
	// This workaround appears to only be needed when QGLWidget is used QOpenGLWidget
	// available in Qt 5.4 is much better.
	QGLFormat fmt;
#if 0 /*** disabled by clifford wolf: adds rendering artefacts with OpenCSG ***/
	// turn on anti-aliasing
	fmt.setSampleBuffers(true);
	fmt.setSamples(4);
#endif
	// The default SwapInterval causes very bad interactive behavior as
	// waiting for the buffer swap seems to block mouse events. So the
	// effect is that we can process mouse events at the frequency of
	// the screen retrace interval causing them to queue up.
	// (see https://bugreports.qt-project.org/browse/QTBUG-39370
	fmt.setSwapInterval(0);
	QGLFormat::setDefaultFormat(fmt);
#endif

	set_render_color_scheme(arg_colorscheme, false);
	auto noInputFiles = false;

	if (!inputFiles.size()) {
		noInputFiles = true;
		inputFiles.push_back("");
	}

	auto showOnStartup = settings.value("launcher/showOnStartup");
	if (noInputFiles && (showOnStartup.isNull() || showOnStartup.toBool())) {
		auto launcher = new LaunchingScreen();
		auto dialogResult = launcher->exec();
		if (dialogResult == QDialog::Accepted) {
			auto files = launcher->selectedFiles();
			// If nothing is selected in the launching screen, leave
			// the "" dummy in inputFiles to open an empty MainWindow.
			if (!files.empty()) {
				inputFiles.clear();
				for (const auto &f : files) {
					inputFiles.push_back(f.toStdString());
				}
			}
			delete launcher;
		} else {
			return 0;
		}
	}

	auto isMdi = settings.value("advanced/mdi", true).toBool();
	if (isMdi) {
		for(const auto &infile : inputFiles) {
		   new MainWindow(assemblePath(original_path, infile));
	    }
	} else {
	   new MainWindow(assemblePath(original_path, inputFiles[0]));
	}
	app.connect(&app, SIGNAL(lastWindowClosed()), &app, SLOT(releaseQSettingsCached()));
	app.connect(&app, SIGNAL(lastWindowClosed()), &app, SLOT(quit()));

	if (Feature::ExperimentalInputDriver.is_enabled()) {
		auto *s = Settings::Settings::inst();
#ifdef ENABLE_HIDAPI
		if(s->get(Settings::Settings::inputEnableDriverHIDAPI).toBool()){
			auto hidApi = new HidApiInputDriver();
			InputDriverManager::instance()->registerDriver(hidApi);
		}
#endif
#ifdef ENABLE_SPNAV
		if(s->get(Settings::Settings::inputEnableDriverSPNAV).toBool()){
			auto spaceNavDriver = new SpaceNavInputDriver();
			bool spaceNavDominantAxisOnly = s->get(Settings::Settings::inputEnableDriverHIDAPI).toBool();
			spaceNavDriver->setDominantAxisOnly(spaceNavDominantAxisOnly);
			InputDriverManager::instance()->registerDriver(spaceNavDriver);
        }
#endif
#ifdef ENABLE_JOYSTICK
		if(s->get(Settings::Settings::inputEnableDriverJOYSTICK).toBool()){
			std::string nr = s->get(Settings::Settings::joystickNr).toString();
			auto joyDriver = new JoystickInputDriver();
			joyDriver->setJoystickNr(nr);
			InputDriverManager::instance()->registerDriver(joyDriver);
		}
#endif
#ifdef ENABLE_QGAMEPAD
		if(s->get(Settings::Settings::inputEnableDriverQGAMEPAD).toBool()){
			auto qGamepadDriver = new QGamepadInputDriver();
			InputDriverManager::instance()->registerDriver(qGamepadDriver);
		}
#endif
#ifdef ENABLE_DBUS
	if(s->get(Settings::Settings::inputEnableDriverDBUS).toBool()){
			auto dBusDriver =new DBusInputDriver();
			InputDriverManager::instance()->registerDriver(dBusDriver);
		}
#endif
		InputDriverManager::instance()->init();
	}
	int rc = app.exec();
	for (auto &mainw : scadApp->windowManager.getWindows()) delete mainw;
	return rc;
}
#else // OPENSCAD_QTGUI
bool QtUseGUI() { return false; }
int gui(const vector<string> &inputFiles, const fs::path &original_path, int argc, char ** argv)
{
	PRINT("Error: compiled without QT, but trying to run GUI\n");
	return 1;
}
#endif // OPENSCAD_QTGUI

#if defined(Q_OS_MACX)
std::pair<string, string> customSyntax(const string& s)
{
	if (s.find("-psn_") == 0)
		return {"psn", s.substr(5)};
#else
std::pair<string, string> customSyntax(const string&)
{
#endif

	return {};
}
/*!
	This makes boost::program_option parse comma-separated values
 */
struct CommaSeparatedVector
{
	std::vector<std::string> values;

	friend std::istream &operator>>(std::istream &in, CommaSeparatedVector &value) {
		std::string token;
		in >> token;
		boost::split(value.values, token, boost::is_any_of(","));
		return in;
	}
};

template <class Seq, typename ToString>
std::string join(const Seq &seq, const std::string &sep, const ToString &toString)
{
    return boost::algorithm::join(boost::adaptors::transform(seq, toString), sep);
}

bool flagConvert(std::string str){
	if(str =="1" || boost::iequals(str, "on") || boost::iequals(str, "true")) {
		return true;
	}
	if(str =="0" || boost::iequals(str, "off") || boost::iequals(str, "false")) {
		return false;
	}
	throw std::runtime_error("");
	return false;
}

int main(int argc, char **argv)
{
	int rc = 0;
	StackCheck::inst()->init();

#ifdef OPENSCAD_QTGUI
	{   // Need a dummy app instance to get the application path but it needs to be destroyed before the GUI is launched.
		QCoreApplication app(argc, argv);
		PlatformUtils::registerApplicationPath(app.applicationDirPath().toLocal8Bit().constData());
	}
#else
	PlatformUtils::registerApplicationPath(fs::absolute(boost::filesystem::path(argv[0]).parent_path()).generic_string());
#endif
	
#ifdef Q_OS_MAC
	bool isGuiLaunched = getenv("GUI_LAUNCHED") != nullptr;
	if (isGuiLaunched) set_output_handler(CocoaUtils::nslog, nullptr);
#else
	PlatformUtils::ensureStdIO();
#endif

#ifdef ENABLE_CGAL
	// Causes CGAL errors to abort directly instead of throwing exceptions
	// (which we don't catch). This gives us stack traces without rerunning in gdb.
	CGAL::set_error_behaviour(CGAL::ABORT);
#endif
	Builtins::instance()->initialize();

	auto original_path = fs::current_path();

	const char *output_file = nullptr;
	const char *deps_output_file = nullptr;
	
	ViewOptions viewOptions{};
	po::options_description desc("Allowed options");
	desc.add_options()
		("o,o", po::value<string>(), "output specified file instead of running the GUI, the file extension specifies the type: stl, off, amf, csg, dxf, svg, png, echo, ast, term, nef3, nefdbg\n")
		("D,D", po::value<vector<string>>(), "var=val -pre-define variables")
#ifdef ENABLE_EXPERIMENTAL
		("p,p", po::value<string>(), "customizer parameter file")
		("P,P", po::value<string>(), "customizer parameter set")
		("enable", po::value<vector<string>>(), ("enable experimental features: " +
																						 join(boost::make_iterator_range(Feature::begin(), Feature::end()), " | ", [](const Feature *feature) {
																								 return feature->get_name();
																							 }) +
																						 "\n").c_str())
#endif
		("help,h", "print this help message and exit")
		("version,v", "print the version")
		("info", "print information about the build process\n")

		("camera", po::value<string>(), "camera parameters when exporting png: =translate_x,y,z,rot_x,y,z,dist or =eye_x,y,z,center_x,y,z")
		("autocenter", "adjust camera to look at object's center")
		("viewall", "adjust camera to fit object")
		("imgsize", po::value<string>(), "=width,height of exported png")
		("render", po::value<string>()->implicit_value(""), "for full geometry evaluation when exporting png")
		("preview", po::value<string>()->implicit_value(""), "[=throwntogether] -for ThrownTogether preview png")
		("view", po::value<CommaSeparatedVector>(), ("=view options: " + boost::join(viewOptions.names(), " | ")).c_str())
		("projection", po::value<string>(), "=(o)rtho or (p)erspective when exporting png")
		("csglimit", po::value<unsigned int>(), "=n -stop rendering at n CSG elements when exporting png")
		("colorscheme", po::value<string>(), ("=colorscheme: " +
																					join(ColorMap::inst()->colorSchemeNames(), " | ", [](const std::string& colorScheme) {
																							return (ColorMap::inst()->defaultColorSchemeName() ? "*" : "") + colorScheme;
																						}) +
																					"\n").c_str())

		("d,d", po::value<string>(), "deps_file -generate a dependency file for make")
		("m,m", po::value<string>(), "make_cmd -runs make_cmd file if file is missing")
		("quiet,q", "quiet mode (don't print anything *except* errors)")
<<<<<<< HEAD
		("hardwarnings", "Stop on the first warning")
=======
		("check-parameters", po::value<string>(), "=true/false, configure the parameter check for user modules and functions")
>>>>>>> 15410be5
		("debug", po::value<string>(), "special debug info")
		("s,s", po::value<string>(), "stl_file deprecated, use -o")
		("x,x", po::value<string>(), "dxf_file deprecated, use -o")
		;

	po::options_description hidden("Hidden options");
	hidden.add_options()
#ifdef Q_OS_MACX
		("psn", po::value<string>(), "process serial number")
#endif
		("input-file", po::value< vector<string>>(), "input file");

	po::positional_options_description p;
	p.add("input-file", -1);

	po::options_description all_options;
	all_options.add(desc).add(hidden);

	po::variables_map vm;
	try {
		po::store(po::command_line_parser(argc, argv).options(all_options).positional(p).extra_parser(customSyntax).run(), vm);
	}
	catch(const std::exception &e) { // Catches e.g. unknown options
		PRINTB("%s\n", e.what());
		help(argv[0], desc, true);
	}

	OpenSCAD::debug = "";
	if (vm.count("debug")) {
		OpenSCAD::debug = vm["debug"].as<string>();
		PRINTB("Debug on. --debug=%s",OpenSCAD::debug);
	}
	if (vm.count("quiet")) {
		OpenSCAD::quiet = true;
	}
<<<<<<< HEAD
	if (vm.count("hardwarnings")) {
		OpenSCAD::hardwarnings = true;
	}
=======
	
	std::map<std::string, bool*> flags;
	flags.insert(std::make_pair("check-parameters",&OpenSCAD::parameterCheck));
	for(auto flag : flags) {
		std::string name = flag.first;
		if(vm.count(name)){
			std::string opt = vm[name].as<string>();
			try {
				(*(flag.second) = flagConvert(opt));
			} catch ( const std::runtime_error &e ) {
				PRINTB("Could not parse '--%s %s' as flag", name % opt);
			}
		}
	}
	
>>>>>>> 15410be5
	if (vm.count("help")) help(argv[0], desc);
	if (vm.count("version")) version();
	if (vm.count("info")) arg_info = true;

	if (vm.count("preview")) {
		if (vm["preview"].as<string>() == "throwntogether")
			viewOptions.renderer = RenderType::THROWNTOGETHER;
	}
	else if (vm.count("render")) {
		if (vm["render"].as<string>() == "cgal") viewOptions.renderer = RenderType::CGAL;
		else viewOptions.renderer = RenderType::GEOMETRY;
	}

	viewOptions.previewer = (viewOptions.renderer == RenderType::THROWNTOGETHER) ? Previewer::THROWNTOGETHER : Previewer::OPENCSG;
	if (vm.count("view")) {
		const auto &viewOptionValues = vm["view"].as<CommaSeparatedVector>();

		for (const auto &option : viewOptionValues.values) {
			try {
				viewOptions[option] = true;
			} catch (const std::out_of_range &e) {
				PRINTB("Unknown --view option '%s' ignored. Use -h to list available options.", option);
			}
		}
	}

	if (vm.count("csglimit")) {
		RenderSettings::inst()->openCSGTermLimit = vm["csglimit"].as<unsigned int>();
	}

	if (vm.count("o")) {
		// FIXME: Allow for multiple output files?
		if (output_file) help(argv[0], desc, true);
		output_file = vm["o"].as<string>().c_str();
	}
	if (vm.count("s")) {
		printDeprecation("The -s option is deprecated. Use -o instead.\n");
		if (output_file) help(argv[0], desc, true);
		output_file = vm["s"].as<string>().c_str();
	}
	if (vm.count("x")) {
		printDeprecation("The -x option is deprecated. Use -o instead.\n");
		if (output_file) help(argv[0], desc, true);
		output_file = vm["x"].as<string>().c_str();
	}
	if (vm.count("d")) {
		if (deps_output_file) help(argv[0], desc, true);
		deps_output_file = vm["d"].as<string>().c_str();
	}
	if (vm.count("m")) {
		if (make_command) help(argv[0], desc, true);
		make_command = vm["m"].as<string>().c_str();
	}

	if (vm.count("D")) {
		for(const auto &cmd : vm["D"].as<vector<string>>()) {
			commandline_commands += cmd;
			commandline_commands += ";\n";
		}
	}
#ifdef ENABLE_EXPERIMENTAL
	if (vm.count("enable")) {
		for(const auto &feature : vm["enable"].as<vector<string>>()) {
			Feature::enable_feature(feature);
		}
	}
#endif

	string parameterFile;
	string parameterSet;
	
	if (Feature::ExperimentalCustomizer.is_enabled()) {
		if (vm.count("p")) {
			if (!parameterFile.empty()) help(argv[0], desc, true);
			
			parameterFile = vm["p"].as<string>().c_str();
		}
		
		if (vm.count("P")) {
			if (!parameterSet.empty()) help(argv[0], desc, true);
			
			parameterSet = vm["P"].as<string>().c_str();
		}
	}
	else {
		if (vm.count("p") || vm.count("P")) {
			if (!parameterSet.empty()) help(argv[0], desc, true);
			PRINT("Customizer feature not activated\n");
			help(argv[0], desc, true);
		}
	}
	
	vector<string> inputFiles;
	if (vm.count("input-file"))	{
		inputFiles = vm["input-file"].as<vector<string>>();
	}

	if (vm.count("colorscheme")) {
		arg_colorscheme = vm["colorscheme"].as<string>();
	}

	currentdir = fs::current_path().generic_string();

	Camera camera = get_camera(vm);

	auto cmdlinemode = false;
	if (output_file) { // cmd-line mode
		cmdlinemode = true;
		if (!inputFiles.size()) help(argv[0], desc, true);
	}

	if (arg_info || cmdlinemode) {
		if (inputFiles.size() > 1) help(argv[0], desc, true);
		try {
			parser_init();
			localization_init();
			if (arg_info) {
				rc = info();
			}
			else {
				rc = cmdline(deps_output_file, inputFiles[0], output_file, original_path, parameterFile, parameterSet, viewOptions, camera);
			}
		} catch (const HardWarningException &) {
			rc = 1;
		}
	}
	else if (QtUseGUI()) {
		rc = gui(inputFiles, original_path, argc, argv);
	}
	else {
		PRINT("Requested GUI mode but can't open display!\n");
		help(argv[0], desc, true);
	}

	Builtins::instance(true);

	return rc;
}<|MERGE_RESOLUTION|>--- conflicted
+++ resolved
@@ -925,11 +925,8 @@
 		("d,d", po::value<string>(), "deps_file -generate a dependency file for make")
 		("m,m", po::value<string>(), "make_cmd -runs make_cmd file if file is missing")
 		("quiet,q", "quiet mode (don't print anything *except* errors)")
-<<<<<<< HEAD
 		("hardwarnings", "Stop on the first warning")
-=======
 		("check-parameters", po::value<string>(), "=true/false, configure the parameter check for user modules and functions")
->>>>>>> 15410be5
 		("debug", po::value<string>(), "special debug info")
 		("s,s", po::value<string>(), "stl_file deprecated, use -o")
 		("x,x", po::value<string>(), "dxf_file deprecated, use -o")
@@ -965,11 +962,10 @@
 	if (vm.count("quiet")) {
 		OpenSCAD::quiet = true;
 	}
-<<<<<<< HEAD
+
 	if (vm.count("hardwarnings")) {
 		OpenSCAD::hardwarnings = true;
 	}
-=======
 	
 	std::map<std::string, bool*> flags;
 	flags.insert(std::make_pair("check-parameters",&OpenSCAD::parameterCheck));
@@ -985,7 +981,6 @@
 		}
 	}
 	
->>>>>>> 15410be5
 	if (vm.count("help")) help(argv[0], desc);
 	if (vm.count("version")) version();
 	if (vm.count("info")) arg_info = true;
