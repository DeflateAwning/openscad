/*
 *  OpenSCAD (www.openscad.at)
 *  Copyright (C) 2009  Clifford Wolf <clifford@clifford.at>
 *
 *  This program is free software; you can redistribute it and/or modify
 *  it under the terms of the GNU General Public License as published by
 *  the Free Software Foundation; either version 2 of the License, or
 *  (at your option) any later version.
 *
 *  As a special exception, you have permission to link this program
 *  with the CGAL library and distribute executables, as long as you
 *  follow the requirements of the GNU GPL in regard to all of the
 *  software in the executable aside from CGAL.
 *
 *  This program is distributed in the hope that it will be useful,
 *  but WITHOUT ANY WARRANTY; without even the implied warranty of
 *  MERCHANTABILITY or FITNESS FOR A PARTICULAR PURPOSE.  See the
 *  GNU General Public License for more details.
 *
 *  You should have received a copy of the GNU General Public License
 *  along with this program; if not, write to the Free Software
 *  Foundation, Inc., 59 Temple Place, Suite 330, Boston, MA  02111-1307  USA
 *
 */

%{

#include "openscad.h"
#include "printutils.h"
#include "parser_yacc.h"
#include <QStack>
#include <QFileInfo>
#include <QDir>
QString* stringcontents;
int lexerget_lineno(void);
#ifdef __GNUC__
static void yyunput(int, char*) __attribute__((unused));
#endif
extern const char *parser_input_buffer;
extern const char *parser_source_path;

#define YY_INPUT(buf,result,max_size) {   \
  if (yyin && yyin != stdin) {            \
    int c = fgetc(yyin);                  \
    if (c >= 0) {                         \
      result = 1;                         \
      buf[0] = c;                         \
    } else {                              \
      result = YY_NULL;                   \
    }                                     \
  } else {                                \
    if (*parser_input_buffer) {           \
      result = 1;                         \
      buf[0] = *(parser_input_buffer++);  \
      parser_error_pos++;                 \
    } else {                              \
      result = YY_NULL;                   \
    }                                     \
  }                                       \
}

void includefile();
QDir sourcepath();
QStack<QDir> path_stack;

QString filename;
QString filepath;

%}

%option yylineno
%option noyywrap

%x comment string
%x include

DIGIT [0-9]

%%

include[ \t\r\n>]*"<"	{ BEGIN(include); }
<include>{
[^\t\r\n>]+"/"	{ filepath = yytext; }
[^\t\r\n>/]+	{ filename = yytext; }
">"		{ BEGIN(INITIAL); includefile(); }
}


use[ \t\r\n>]*"<"[^ \t\r\n>]+">" {
	QString filename(yytext);
	filename.remove(QRegExp("^use[ \t\r\n>]*<"));
	filename.remove(QRegExp(">$"));
	QFileInfo finfo(QDir(parser_source_path), filename);
	if (!finfo.exists()) {
		finfo = QFileInfo(QDir(librarydir), filename);
	}
	handle_dep(finfo.absoluteFilePath());
	parserlval.text = strdup(finfo.absoluteFilePath().toLocal8Bit());
	return TOK_USE;
}

"<"[^ \t\r\n>]+">" {
	char *filename = strdup(yytext+1);
	filename[strlen(filename)-1] = 0;
	QFileInfo finfo(QDir(parser_source_path), filename);
	if (!finfo.exists()) {
		finfo = QFileInfo(QDir(librarydir), filename);
	}

	PRINTF("DEPRECATED: Support for implicit include will be removed in future releases. Use `include <filename>' instead.");
	handle_dep(finfo.absoluteFilePath());
	yyin = fopen(finfo.absoluteFilePath().toLocal8Bit(), "r");
	if (!yyin) {
		PRINTF("WARNING: Can't open input file `%s'.", filename);
	} else {
		yypush_buffer_state(yy_create_buffer( yyin, YY_BUF_SIZE ));
		BEGIN(INITIAL);
	}
	free(filename);
}

<<EOF>> {
	if(!path_stack.isEmpty())
		path_stack.pop();
	if (yyin && yyin != stdin)
		fclose(yyin);
	yypop_buffer_state();
	if (!YY_CURRENT_BUFFER)
		yyterminate();
}

"module"	return TOK_MODULE;
"function"	return TOK_FUNCTION;
"if"		return TOK_IF;
"else"		return TOK_ELSE;

"true"		return TOK_TRUE;
"false"		return TOK_FALSE;
"undef"		return TOK_UNDEF;

{DIGIT}+|{DIGIT}*\.{DIGIT}+|{DIGIT}+\.{DIGIT}* { parserlval.number = QString(yytext).toDouble(); return TOK_NUMBER; }
"$"?[a-zA-Z0-9_]+ { parserlval.text = strdup(yytext); return TOK_ID; }

\"			{ BEGIN(string); stringcontents = new QString(); }
<string>{
\\n			{ stringcontents->append('\n'); }
\\t			{ stringcontents->append('\t'); }
\\r			{ stringcontents->append('\r'); }
\\\\			{ stringcontents->append('\\'); }
\\\"			{ stringcontents->append('"'); }
[^\\\n\"]+		{ stringcontents->append(lexertext); }
\"			{ BEGIN(INITIAL); 
			parserlval.text = strdup(stringcontents->toLocal8Bit()); 
			delete stringcontents; 
			return TOK_STRING; }
}

[\n\r\t ]
\/\/[^\n]*\n?
"/*" BEGIN(comment);
<comment>"*/" BEGIN(INITIAL);
<comment>.|\n

"<="	return LE;
">="	return GE;
"=="	return EQ;
"!="	return NE;
"&&"	return AND;
"||"	return OR;

. { return yytext[0]; }

%%

QDir sourcepath()
{
	if(!path_stack.isEmpty())
		return path_stack.top();

	return QDir(parser_source_path);
}

void includefile()
{
	if(filename.isEmpty())
		return;

	if(filepath.isEmpty()) {
		path_stack.push(sourcepath());
	} else {
		QFileInfo dirinfo(sourcepath(),filepath);
		path_stack.push(dirinfo.dir());
		filepath.clear();
	}

	QFileInfo finfo(sourcepath(), filename);
	if (!finfo.exists()) {
		finfo = QFileInfo(QDir(librarydir), filename);
	}

	handle_dep(finfo.absoluteFilePath());
	yyin = fopen(finfo.absoluteFilePath().toLocal8Bit(), "r");
	if (!yyin) {
		PRINTA("WARNING: Can't open input file `%1'.", filename);
<<<<<<< HEAD
=======
		path_stack.pop();
>>>>>>> 052f8bc6
		return;
	}
	filename.clear();

	yypush_buffer_state(yy_create_buffer( yyin, YY_BUF_SIZE ));
}
<|MERGE_RESOLUTION|>--- conflicted
+++ resolved
@@ -202,10 +202,7 @@
 	yyin = fopen(finfo.absoluteFilePath().toLocal8Bit(), "r");
 	if (!yyin) {
 		PRINTA("WARNING: Can't open input file `%1'.", filename);
-<<<<<<< HEAD
-=======
 		path_stack.pop();
->>>>>>> 052f8bc6
 		return;
 	}
 	filename.clear();
