/*
 *  OpenSCAD (www.openscad.org)
 *  Copyright (C) 2009-2011 Clifford Wolf <clifford@clifford.at> and
 *                          Marius Kintel <marius@kintel.net>
 *
 *  This program is free software; you can redistribute it and/or modify
 *  it under the terms of the GNU General Public License as published by
 *  the Free Software Foundation; either version 2 of the License, or
 *  (at your option) any later version.
 *
 *  As a special exception, you have permission to link this program
 *  with the CGAL library and distribute executables, as long as you
 *  follow the requirements of the GNU GPL in regard to all of the
 *  software in the executable aside from CGAL.
 *
 *  This program is distributed in the hope that it will be useful,
 *  but WITHOUT ANY WARRANTY; without even the implied warranty of
 *  MERCHANTABILITY or FITNESS FOR A PARTICULAR PURPOSE.  See the
 *  GNU General Public License for more details.
 *
 *  You should have received a copy of the GNU General Public License
 *  along with this program; if not, write to the Free Software
 *  Foundation, Inc., 59 Temple Place, Suite 330, Boston, MA  02111-1307  USA
 *
 */

#include "dxfdim.h"
#include "value.h"
#include "function.h"
#include "dxfdata.h"
#include "builtin.h"
#include "printutils.h"
#include "fileutils.h"
#include "evalcontext.h"
#include "handle_dep.h"
#include "degree_trig.h"

#include <cmath>
#include <sstream>
#include <cstdint>

#include <boost/filesystem.hpp>
<<<<<<< HEAD
ValueMap dxf_dim_cache;
ValueMap dxf_cross_cache;
=======
#include "boost-utils.h"
std::unordered_map<std::string, ValuePtr> dxf_dim_cache;
std::unordered_map<std::string, ValuePtr> dxf_cross_cache;
>>>>>>> 9d1c8aec
namespace fs = boost::filesystem;

Value builtin_dxf_dim(const std::shared_ptr<Context> ctx, const std::shared_ptr<EvalContext> evalctx)
{
	std::string rawFilename;
	std::string filename;
	std::string layername;
	std::string name;
	double xorigin = 0;
	double yorigin = 0;
	double scale = 1;

	// FIXME: We don't lookup the file relative to where this function was instantiated
	// since the path is only available for ModuleInstantiations, not function expressions.
	// See issue #217
<<<<<<< HEAD
	for (size_t i = 0; i < evalctx->numArgs(); i++) {
		const std::string &n = evalctx->getArgName(i);
		Value v = evalctx->getArgValue(i);
		if (n == "file") {
			rawFilename = v.toString();
=======
	for (size_t i = 0; i < evalctx->numArgs(); ++i) {
		auto n = evalctx->getArgName(i);
		ValuePtr v = evalctx->getArgValue(i);
		if (evalctx->getArgName(i) == "file") {
			rawFilename = v->toString();
>>>>>>> 9d1c8aec
			filename = lookup_file(rawFilename, 
			evalctx->documentPath(), ctx->documentPath());
		}else if (n == "layer") {
			layername = v.toString();
		}else if (n == "origin"){
			bool originOk = v.getVec2(xorigin, yorigin);
			originOk &= std::isfinite(xorigin) && std::isfinite(yorigin);
			if(!originOk){
<<<<<<< HEAD
				PRINTB("WARNING: dxf_dim(..., origin=%s) could not be converted, %s", v.toEchoString() % evalctx->loc.toRelativeString(ctx->documentPath()));
=======
				LOG(message_group::Warning,evalctx->loc,ctx->documentPath(),"dxf_dim(..., origin=%1$s) could not be converted",v->toEchoString());
>>>>>>> 9d1c8aec
			}
		}else if (n == "scale"){
			v.getDouble(scale);
		} else if (n == "name") {
			name = v.toString();
		}else{
			LOG(message_group::Warning,evalctx->loc,ctx->documentPath(),"dxf_dim(..., %1$s=...) is not supported",n);
		}
	}

	fs::path filepath(filename);
	uintmax_t filesize = -1;
	time_t lastwritetime = -1;
	if (fs::exists(filepath)) {
		if(fs::is_regular_file(filepath)){
			filesize = fs::file_size(filepath);
			lastwritetime = fs::last_write_time(filepath);
		}
	}else{
<<<<<<< HEAD
		PRINTB("WARNING: Can't open DXF file '%s'! %s",
					 rawFilename % evalctx->loc.toRelativeString(ctx->documentPath()));
		return Value::undefined.clone();
=======
		LOG(message_group::Warning,evalctx->loc,ctx->documentPath(),"Can't open DXF file '%1$s'!",rawFilename);
		return ValuePtr::undefined;
>>>>>>> 9d1c8aec
	}
	std::string key = STR(filename << "|" << layername << "|" << name << "|" << xorigin
												<< "|" << yorigin <<"|" << scale << "|" << lastwritetime
												<< "|" << filesize);
	auto result = dxf_dim_cache.find(key);
	if (result != dxf_dim_cache.end())
		return result->second.clone();
	handle_dep(filepath.string());
	DxfData dxf(36, 0, 0, filename, layername, xorigin, yorigin, scale);

	for (size_t i = 0; i < dxf.dims.size(); ++i)
	{
		if (!name.empty() && dxf.dims[i].name != name)
			continue;

		DxfData::Dim *d = &dxf.dims[i];
		int type = d->type & 7;

		if (type == 0) {
			// Rotated, horizontal or vertical
			double x = d->coords[4][0] - d->coords[3][0];
			double y = d->coords[4][1] - d->coords[3][1];
			double angle = d->angle;
			double distance_projected_on_line = std::fabs(x * cos_degrees(angle) + y * sin_degrees(angle));
			return dxf_dim_cache.emplace(key, distance_projected_on_line).first->second.clone();
		}
		else if (type == 1) {
			// Aligned
			double x = d->coords[4][0] - d->coords[3][0];
			double y = d->coords[4][1] - d->coords[3][1];
			return dxf_dim_cache.emplace(key, sqrt(x*x + y*y)).first->second.clone();
		}
		else if (type == 2) {
			// Angular
			double a1 = atan2_degrees(d->coords[0][0] - d->coords[5][0], d->coords[0][1] - d->coords[5][1]);
			double a2 = atan2_degrees(d->coords[4][0] - d->coords[3][0], d->coords[4][1] - d->coords[3][1]);
			return dxf_dim_cache.emplace(key, std::fabs(a1 - a2)).first->second.clone();
		}
		else if (type == 3 || type == 4) {
			// Diameter or Radius
			double x = d->coords[5][0] - d->coords[0][0];
			double y = d->coords[5][1] - d->coords[0][1];
			return dxf_dim_cache.emplace(key, sqrt(x*x + y*y)).first->second.clone();
		}
		else if (type == 5) {
			// Angular 3 Point
		}
		else if (type == 6) {
			// Ordinate
			return dxf_dim_cache.emplace(key, (d->type & 64) ? d->coords[3][0] : d->coords[3][1]).first->second.clone();
		}

<<<<<<< HEAD
		PRINTB("WARNING: Dimension '%s' in '%s', layer '%s' has unsupported type! %s", 
					 name % rawFilename  % layername % evalctx->loc.toRelativeString(ctx->documentPath()));
		return Value::undefined.clone();
=======
		LOG(message_group::Warning,evalctx->loc,ctx->documentPath(),"Dimension '%1$s' in '%2$s', layer '%3$s' has unsupported type!",name,rawFilename,layername);
		return ValuePtr::undefined;
>>>>>>> 9d1c8aec
	}

	LOG(message_group::Warning,evalctx->loc,ctx->documentPath(),"Can't find dimension '%1$s' in '%2$s', layer '%3$s'!",name,rawFilename,layername);

	return Value::undefined.clone();
}

Value builtin_dxf_cross(const std::shared_ptr<Context> ctx, const std::shared_ptr<EvalContext> evalctx)
{
	std::string filename;
	std::string rawFilename;
	std::string layername;
	double xorigin = 0;
	double yorigin = 0;
	double scale = 1;

	// FIXME: We don't lookup the file relative to where this function was instantiated
	// since the path is only available for ModuleInstantiations, not function expressions.
	// See issue #217
<<<<<<< HEAD
	for (size_t i = 0; i < evalctx->numArgs(); i++) {
		const std::string &n = evalctx->getArgName(i);
		Value v = evalctx->getArgValue(i);
=======
	for (size_t i = 0; i < evalctx->numArgs(); ++i) {
		auto n = evalctx->getArgName(i);
		ValuePtr v = evalctx->getArgValue(i);
>>>>>>> 9d1c8aec
		if (n == "file"){
			rawFilename = v.toString();
			filename = ctx->getAbsolutePath(rawFilename);
		}else if (n == "layer"){
			layername = v.toString();
		}else if (n == "origin"){
			bool originOk = v.getVec2(xorigin, yorigin);
			originOk &= std::isfinite(xorigin) && std::isfinite(yorigin);
			if(!originOk){
<<<<<<< HEAD
				PRINTB("WARNING: dxf_cross(..., origin=%s) could not be converted, %s", v.toEchoString() % evalctx->loc.toRelativeString(ctx->documentPath()));
=======
				LOG(message_group::Warning,evalctx->loc,ctx->documentPath(),"dxf_cross(..., origin=%1$s) could not be converted",v->toEchoString());
>>>>>>> 9d1c8aec
			}
		}else if (n == "scale"){
			v.getDouble(scale);
		}else{
			LOG(message_group::Warning,evalctx->loc,ctx->documentPath(),"dxf_cross(..., %1$s=...) is not supported",n);
		}
	}

	fs::path filepath(filename);
	uintmax_t filesize = -1;
	time_t lastwritetime = -1;
	if (fs::exists(filepath)) {
		if(fs::is_regular_file(filepath)){
			filesize = fs::file_size(filepath);
			lastwritetime = fs::last_write_time(filepath);
		}
	}else{
<<<<<<< HEAD
		PRINTB("WARNING: Can't open DXF file '%s'! %s",
					 rawFilename % evalctx->loc.toRelativeString(ctx->documentPath()));
		return Value::undefined.clone();
=======
		LOG(message_group::Warning,evalctx->loc,ctx->documentPath(),"Can't open DXF file '%1$s'!",rawFilename);
		return ValuePtr::undefined;
>>>>>>> 9d1c8aec
	}

	std::string key = STR(filename << "|" << layername << "|" << xorigin << "|" << yorigin
												<< "|" << scale << "|" << lastwritetime
												<< "|" << filesize);

	if (dxf_cross_cache.find(key) != dxf_cross_cache.end()) {
		return dxf_cross_cache.find(key)->second.clone();
	}
	handle_dep(filepath.string());
	DxfData dxf(36, 0, 0, filename, layername, xorigin, yorigin, scale);

	double coords[4][2];

	for (size_t i = 0, j = 0; i < dxf.paths.size(); ++i) {
		if (dxf.paths[i].indices.size() != 2)
			continue;
		coords[j][0] = dxf.points[dxf.paths[i].indices[0]][0];
		coords[j++][1] = dxf.points[dxf.paths[i].indices[0]][1];
		coords[j][0] = dxf.points[dxf.paths[i].indices[1]][0];
		coords[j++][1] = dxf.points[dxf.paths[i].indices[1]][1];

		if (j == 4) {
			double x1 = coords[0][0], y1 = coords[0][1];
			double x2 = coords[1][0], y2 = coords[1][1];
			double x3 = coords[2][0], y3 = coords[2][1];
			double x4 = coords[3][0], y4 = coords[3][1];
			double dem = (y4 - y3)*(x2 - x1) - (x4 - x3)*(y2 - y1);
			if (dem == 0)
				break;
			double ua = ((x4 - x3)*(y1 - y3) - (y4 - y3)*(x1 - x3)) / dem;
			// double ub = ((x2 - x1)*(y1 - y3) - (y2 - y1)*(x1 - x3)) / dem;
			double x = x1 + ua*(x2 - x1);
			double y = y1 + ua*(y2 - y1);
			VectorType ret;
			ret.emplace_back(x);
			ret.emplace_back(y);
			Value val(std::move(ret));
			dxf_cross_cache.insert_or_assign(key, val.clone());
			return val;
		}
	}

<<<<<<< HEAD
	PRINTB("WARNING: Can't find cross in '%s', layer '%s'! %s", rawFilename % layername % evalctx->loc.toRelativeString(ctx->documentPath()));

	return Value::undefined.clone();
=======
	LOG(message_group::Warning,evalctx->loc,ctx->documentPath(),"Can't find cross in '%1$s', layer '%2$s'!",rawFilename,layername);
	return ValuePtr::undefined;
>>>>>>> 9d1c8aec
}

void initialize_builtin_dxf_dim()
{
	Builtins::init("dxf_dim", new BuiltinFunction(&builtin_dxf_dim),
				{
					"dxf_dim()",
				});

	Builtins::init("dxf_cross", new BuiltinFunction(&builtin_dxf_cross),
				{
					"dxf_cross()",
				});
}<|MERGE_RESOLUTION|>--- conflicted
+++ resolved
@@ -40,14 +40,8 @@
 #include <cstdint>
 
 #include <boost/filesystem.hpp>
-<<<<<<< HEAD
 ValueMap dxf_dim_cache;
 ValueMap dxf_cross_cache;
-=======
-#include "boost-utils.h"
-std::unordered_map<std::string, ValuePtr> dxf_dim_cache;
-std::unordered_map<std::string, ValuePtr> dxf_cross_cache;
->>>>>>> 9d1c8aec
 namespace fs = boost::filesystem;
 
 Value builtin_dxf_dim(const std::shared_ptr<Context> ctx, const std::shared_ptr<EvalContext> evalctx)
@@ -63,19 +57,11 @@
 	// FIXME: We don't lookup the file relative to where this function was instantiated
 	// since the path is only available for ModuleInstantiations, not function expressions.
 	// See issue #217
-<<<<<<< HEAD
-	for (size_t i = 0; i < evalctx->numArgs(); i++) {
+	for (size_t i = 0; i < evalctx->numArgs(); ++i) {
 		const std::string &n = evalctx->getArgName(i);
 		Value v = evalctx->getArgValue(i);
 		if (n == "file") {
 			rawFilename = v.toString();
-=======
-	for (size_t i = 0; i < evalctx->numArgs(); ++i) {
-		auto n = evalctx->getArgName(i);
-		ValuePtr v = evalctx->getArgValue(i);
-		if (evalctx->getArgName(i) == "file") {
-			rawFilename = v->toString();
->>>>>>> 9d1c8aec
 			filename = lookup_file(rawFilename, 
 			evalctx->documentPath(), ctx->documentPath());
 		}else if (n == "layer") {
@@ -84,11 +70,7 @@
 			bool originOk = v.getVec2(xorigin, yorigin);
 			originOk &= std::isfinite(xorigin) && std::isfinite(yorigin);
 			if(!originOk){
-<<<<<<< HEAD
-				PRINTB("WARNING: dxf_dim(..., origin=%s) could not be converted, %s", v.toEchoString() % evalctx->loc.toRelativeString(ctx->documentPath()));
-=======
-				LOG(message_group::Warning,evalctx->loc,ctx->documentPath(),"dxf_dim(..., origin=%1$s) could not be converted",v->toEchoString());
->>>>>>> 9d1c8aec
+				LOG(message_group::Warning,evalctx->loc,ctx->documentPath(),"dxf_dim(..., origin=%1$s) could not be converted",v.toEchoString());
 			}
 		}else if (n == "scale"){
 			v.getDouble(scale);
@@ -108,14 +90,8 @@
 			lastwritetime = fs::last_write_time(filepath);
 		}
 	}else{
-<<<<<<< HEAD
-		PRINTB("WARNING: Can't open DXF file '%s'! %s",
-					 rawFilename % evalctx->loc.toRelativeString(ctx->documentPath()));
+		LOG(message_group::Warning,evalctx->loc,ctx->documentPath(),"Can't open DXF file '%1$s'!",rawFilename);
 		return Value::undefined.clone();
-=======
-		LOG(message_group::Warning,evalctx->loc,ctx->documentPath(),"Can't open DXF file '%1$s'!",rawFilename);
-		return ValuePtr::undefined;
->>>>>>> 9d1c8aec
 	}
 	std::string key = STR(filename << "|" << layername << "|" << name << "|" << xorigin
 												<< "|" << yorigin <<"|" << scale << "|" << lastwritetime
@@ -168,14 +144,8 @@
 			return dxf_dim_cache.emplace(key, (d->type & 64) ? d->coords[3][0] : d->coords[3][1]).first->second.clone();
 		}
 
-<<<<<<< HEAD
-		PRINTB("WARNING: Dimension '%s' in '%s', layer '%s' has unsupported type! %s", 
-					 name % rawFilename  % layername % evalctx->loc.toRelativeString(ctx->documentPath()));
+		LOG(message_group::Warning,evalctx->loc,ctx->documentPath(),"Dimension '%1$s' in '%2$s', layer '%3$s' has unsupported type!",name,rawFilename,layername);
 		return Value::undefined.clone();
-=======
-		LOG(message_group::Warning,evalctx->loc,ctx->documentPath(),"Dimension '%1$s' in '%2$s', layer '%3$s' has unsupported type!",name,rawFilename,layername);
-		return ValuePtr::undefined;
->>>>>>> 9d1c8aec
 	}
 
 	LOG(message_group::Warning,evalctx->loc,ctx->documentPath(),"Can't find dimension '%1$s' in '%2$s', layer '%3$s'!",name,rawFilename,layername);
@@ -195,15 +165,9 @@
 	// FIXME: We don't lookup the file relative to where this function was instantiated
 	// since the path is only available for ModuleInstantiations, not function expressions.
 	// See issue #217
-<<<<<<< HEAD
-	for (size_t i = 0; i < evalctx->numArgs(); i++) {
+	for (size_t i = 0; i < evalctx->numArgs(); ++i) {
 		const std::string &n = evalctx->getArgName(i);
 		Value v = evalctx->getArgValue(i);
-=======
-	for (size_t i = 0; i < evalctx->numArgs(); ++i) {
-		auto n = evalctx->getArgName(i);
-		ValuePtr v = evalctx->getArgValue(i);
->>>>>>> 9d1c8aec
 		if (n == "file"){
 			rawFilename = v.toString();
 			filename = ctx->getAbsolutePath(rawFilename);
@@ -213,11 +177,7 @@
 			bool originOk = v.getVec2(xorigin, yorigin);
 			originOk &= std::isfinite(xorigin) && std::isfinite(yorigin);
 			if(!originOk){
-<<<<<<< HEAD
-				PRINTB("WARNING: dxf_cross(..., origin=%s) could not be converted, %s", v.toEchoString() % evalctx->loc.toRelativeString(ctx->documentPath()));
-=======
-				LOG(message_group::Warning,evalctx->loc,ctx->documentPath(),"dxf_cross(..., origin=%1$s) could not be converted",v->toEchoString());
->>>>>>> 9d1c8aec
+				LOG(message_group::Warning,evalctx->loc,ctx->documentPath(),"dxf_cross(..., origin=%1$s) could not be converted",v.toEchoString());
 			}
 		}else if (n == "scale"){
 			v.getDouble(scale);
@@ -235,14 +195,8 @@
 			lastwritetime = fs::last_write_time(filepath);
 		}
 	}else{
-<<<<<<< HEAD
-		PRINTB("WARNING: Can't open DXF file '%s'! %s",
-					 rawFilename % evalctx->loc.toRelativeString(ctx->documentPath()));
+		LOG(message_group::Warning,evalctx->loc,ctx->documentPath(),"Can't open DXF file '%1$s'!",rawFilename);
 		return Value::undefined.clone();
-=======
-		LOG(message_group::Warning,evalctx->loc,ctx->documentPath(),"Can't open DXF file '%1$s'!",rawFilename);
-		return ValuePtr::undefined;
->>>>>>> 9d1c8aec
 	}
 
 	std::string key = STR(filename << "|" << layername << "|" << xorigin << "|" << yorigin
@@ -286,14 +240,8 @@
 		}
 	}
 
-<<<<<<< HEAD
-	PRINTB("WARNING: Can't find cross in '%s', layer '%s'! %s", rawFilename % layername % evalctx->loc.toRelativeString(ctx->documentPath()));
-
+	LOG(message_group::Warning,evalctx->loc,ctx->documentPath(),"Can't find cross in '%1$s', layer '%2$s'!",rawFilename,layername);
 	return Value::undefined.clone();
-=======
-	LOG(message_group::Warning,evalctx->loc,ctx->documentPath(),"Can't find cross in '%1$s', layer '%2$s'!",rawFilename,layername);
-	return ValuePtr::undefined;
->>>>>>> 9d1c8aec
 }
 
 void initialize_builtin_dxf_dim()
