#include "renderer.h"
#include "rendersettings.h"
#include "Geometry.h"
#include "polyset.h"
#include "Polygon2d.h"
#include "colormap.h"
#include "printutils.h"
#include "feature.h"

#include "polyset-utils.h"
#include "grid.h"
#include <Eigen/LU>

<<<<<<< HEAD
=======
#ifdef ENABLE_OPENCSG
  #include "GLView.h"
#endif

bool Renderer::getColor(Renderer::ColorMode colormode, Color4f &col) const
{
	if (colormode==ColorMode::NONE) return false;
	if (colormap.count(colormode) > 0) {
		col = colormap.at(colormode);
		return true;
	}
	return false;
}

Renderer::csgmode_e Renderer::get_csgmode(const bool highlight_mode, const bool background_mode, const OpenSCADOperator type) const {
    int csgmode = highlight_mode ? CSGMODE_HIGHLIGHT : (background_mode ? CSGMODE_BACKGROUND : CSGMODE_NORMAL);
    if (type == OpenSCADOperator::DIFFERENCE) csgmode |= CSGMODE_DIFFERENCE_FLAG;
    return csgmode_e(csgmode);
}

>>>>>>> 0d5065d0
Renderer::Renderer() : colorscheme(nullptr)
{
	PRINTD("Renderer() start");

	renderer_shader.progid = 0;

	// Setup default colors
	// The main colors, MATERIAL and CUTOUT, come from this object's
	// colorscheme. Colorschemes don't currently hold information
	// for Highlight/Background colors
	// but it wouldn't be too hard to make them do so.

	// MATERIAL is set by this object's colorscheme
	// CUTOUT is set by this object's colorscheme
	colormap[ColorMode::HIGHLIGHT] = {255, 81, 81, 128};
	colormap[ColorMode::BACKGROUND] = {180, 180, 180, 128};
	// MATERIAL_EDGES is set by this object's colorscheme
	// CUTOUT_EDGES is set by this object's colorscheme
	colormap[ColorMode::HIGHLIGHT_EDGES] = {255, 171, 86, 128};
	colormap[ColorMode::BACKGROUND_EDGES] = {150, 150, 150, 128};

	setColorScheme(ColorMap::inst()->defaultColorScheme());

	/*
	Uniforms:
	1 color1 - face color
	2 color2 - edge color
	7 xscale
	8 yscale

	Attributes:
	3 trig
	4 pos_b
	5 pos_c
	6 mask

	Other:
	9 width
	10 height

	Outputs:
	tp
	tr
	shading
	*/
	const char *vs_source =
	// Updated in this->resizeGL
	"uniform float xscale, yscale;\n"
	// The other two vectors of the triangle
	"attribute vec3 pos_b, pos_c;\n"
	// Trig: line width of edge: -1 dont draw
	// mask: what is the current edge
	// .x p0->p1, .y: p1->p2, .z p0->p2
	"attribute vec3 trig, mask;\n"
	// tp, tr infos for fragment shader edge highlighting
	"varying vec3 tp, tr;\n"
	// "darkdness" for fragment shader
	"varying float shading;\n"
	"void main() {\n"
	"  vec4 p0 = gl_ModelViewProjectionMatrix * gl_Vertex;\n"  // projected vector
	"  vec4 p1 = gl_ModelViewProjectionMatrix * vec4(pos_b, 1.0);\n" // ?? pos_b = argument
	"  vec4 p2 = gl_ModelViewProjectionMatrix * vec4(pos_c, 1.0);\n" // ?? pos_b = argument
	// Lengths of the sides of the rendered triangle
	"  float a = distance(vec2(xscale*p1.x/p1.w, yscale*p1.y/p1.w), vec2(xscale*p2.x/p2.w, yscale*p2.y/p2.w));\n"
	"  float b = distance(vec2(xscale*p0.x/p0.w, yscale*p0.y/p0.w), vec2(xscale*p1.x/p1.w, yscale*p1.y/p1.w));\n"
	"  float c = distance(vec2(xscale*p0.x/p0.w, yscale*p0.y/p0.w), vec2(xscale*p2.x/p2.w, yscale*p2.y/p2.w));\n"
	"  float s = (a + b + c) / 2.0;\n"
	"  float A = sqrt(s*(s-a)*(s-b)*(s-c));\n"
	"  float ha = 2.0*A/a;\n"
	"  gl_Position = p0;\n"
	"  tp = mask * ha;\n"
	"  tr = trig;\n"
	"  vec3 normal, lightDir;\n"
	"  normal = normalize(gl_NormalMatrix * gl_Normal);\n"
	"  lightDir = normalize(vec3(gl_LightSource[0].position));\n"
	"  shading = 0.2 + abs(dot(normal, lightDir));\n"
	"}\n";

	/*
	Inputs:
	tp && tr - if any components of tp < tr, use color2 (edge color)
	shading  - multiplied by color1. color2 is is without lighting
	*/
	const char *fs_source =
	"uniform vec4 color1, color2;\n"
	"varying vec3 tp, tr, tmp;\n"
	"varying float shading;\n"
	"void main() {\n"
	"  gl_FragColor = vec4(color1.r * shading, color1.g * shading, color1.b * shading, color1.a);\n"
	"  if (tp.x < tr.x || tp.y < tr.y || tp.z < tr.z)\n"
	"    gl_FragColor = color2;\n"
	"}\n";

	GLint status;
	GLenum err;
	auto vs = glCreateShader(GL_VERTEX_SHADER);
	glShaderSource(vs, 1, (const GLchar**)&vs_source, nullptr);
	glCompileShader(vs);
	err = glGetError();
	if (err != GL_NO_ERROR) {
		PRINTDB("OpenGL Error: %s\n", gluErrorString(err));
		return;
	}
	glGetShaderiv(vs, GL_COMPILE_STATUS, &status);
	if (status == GL_FALSE) {
		int loglen;
		char logbuffer[1000];
		glGetShaderInfoLog(vs, sizeof(logbuffer), &loglen, logbuffer);
		PRINTDB("OpenGL Program Compile Vertex Shader Error:\n%s", logbuffer);
		return;
	}

	auto fs = glCreateShader(GL_FRAGMENT_SHADER);
	glShaderSource(fs, 1, (const GLchar**)&fs_source, nullptr);
	glCompileShader(fs);
	err = glGetError();
	if (err != GL_NO_ERROR) {
		PRINTDB("OpenGL Error: %s\n", gluErrorString(err));
		return;
	}
	glGetShaderiv(fs, GL_COMPILE_STATUS, &status);
	if (status == GL_FALSE) {
		int loglen;
		char logbuffer[1000];
		glGetShaderInfoLog(fs, sizeof(logbuffer), &loglen, logbuffer);
		PRINTDB("OpenGL Program Compile Fragement Shader Error:\n%s", logbuffer);
		return;
	}

	auto edgeshader_prog = glCreateProgram();
	glAttachShader(edgeshader_prog, vs);
	glAttachShader(edgeshader_prog, fs);
	glLinkProgram(edgeshader_prog);

	err = glGetError();
	if (err != GL_NO_ERROR) {
		PRINTDB("OpenGL Error: %s\n", gluErrorString(err));
		return;
	}

	glGetProgramiv(edgeshader_prog, GL_LINK_STATUS, &status);
	if (status == GL_FALSE) {
		int loglen;
		char logbuffer[1000];
		glGetProgramInfoLog(edgeshader_prog, sizeof(logbuffer), &loglen, logbuffer);
		PRINTDB("OpenGL Program Linker Error:\n%s", logbuffer);
		return;
	}
	
	int loglen;
	char logbuffer[1000];
	glGetProgramInfoLog(edgeshader_prog, sizeof(logbuffer), &loglen, logbuffer);
	if (loglen > 0) {
		PRINTDB("OpenGL Program Link OK:\n%s", logbuffer);
	}
	glValidateProgram(edgeshader_prog);
	glGetProgramInfoLog(edgeshader_prog, sizeof(logbuffer), &loglen, logbuffer);
	if (loglen > 0) {
		PRINTDB("OpenGL Program Validation results:\n%s", logbuffer);
	}

	renderer_shader.progid = edgeshader_prog; // 0
	renderer_shader.type = EDGE_RENDERING;
	renderer_shader.data.csg_rendering.color_area = glGetUniformLocation(edgeshader_prog, "color1"); // 1
	renderer_shader.data.csg_rendering.color_edge = glGetUniformLocation(edgeshader_prog, "color2"); // 2
	renderer_shader.data.csg_rendering.trig = glGetAttribLocation(edgeshader_prog, "trig"); // 3
	renderer_shader.data.csg_rendering.point_b = glGetAttribLocation(edgeshader_prog, "pos_b"); // 4
	renderer_shader.data.csg_rendering.point_c = glGetAttribLocation(edgeshader_prog, "pos_c"); // 5
	renderer_shader.data.csg_rendering.mask = glGetAttribLocation(edgeshader_prog, "mask"); // 6
	renderer_shader.data.csg_rendering.xscale = glGetUniformLocation(edgeshader_prog, "xscale"); // 7
	renderer_shader.data.csg_rendering.yscale = glGetUniformLocation(edgeshader_prog, "yscale"); // 8

	PRINTD("Renderer() end");
}

void Renderer::resize(int w, int h)
{
	renderer_shader.vp_size_x = w;
	renderer_shader.vp_size_y = h;
}

bool Renderer::getColor(Renderer::ColorMode colormode, Color4f &col) const
{
	if (colormode==ColorMode::NONE) return false;
	if (colormap.count(colormode) > 0) {
		col = colormap.at(colormode);
		return true;
	}
	return false;
}

Renderer::csgmode_e Renderer::get_csgmode(const bool highlight_mode, const bool background_mode, const OpenSCADOperator type) const {
    int csgmode = highlight_mode ? CSGMODE_HIGHLIGHT : (background_mode ? CSGMODE_BACKGROUND : CSGMODE_NORMAL);
    if (type == OpenSCADOperator::DIFFERENCE) csgmode |= CSGMODE_DIFFERENCE_FLAG;
    return csgmode_e(csgmode);
}

void Renderer::setColor(const float color[4], const shaderinfo_t *shaderinfo) const
{
	if (shaderinfo && shaderinfo->type != EDGE_RENDERING) {
		return;
	}

	PRINTD("setColor a");
	Color4f col;
	getColor(ColorMode::MATERIAL,col);
	float c[4] = {color[0], color[1], color[2], color[3]};
	if (c[0] < 0) c[0] = col[0];
	if (c[1] < 0) c[1] = col[1];
	if (c[2] < 0) c[2] = col[2];
	if (c[3] < 0) c[3] = col[3];
	glColor4fv(c);
#ifdef ENABLE_OPENCSG
	if (shaderinfo) {
		glUniform4f(shaderinfo->data.csg_rendering.color_area, c[0], c[1], c[2], c[3]);
		glUniform4f(shaderinfo->data.csg_rendering.color_edge, (c[0]+1)/2, (c[1]+1)/2, (c[2]+1)/2, 1.0);
	}
#endif
}

// returns the color which has been set, which may differ from the color input parameter
Color4f Renderer::setColor(ColorMode colormode, const float color[4], const shaderinfo_t *shaderinfo) const
{
	PRINTD("setColor b");
	Color4f basecol;
	if (getColor(colormode, basecol)) {
		if (colormode == ColorMode::BACKGROUND) {
			basecol = {color[0] >= 0 ? color[0] : basecol[0],
								 color[1] >= 0 ? color[1] : basecol[1],
								 color[2] >= 0 ? color[2] : basecol[2],
								 color[3] >= 0 ? color[3] : basecol[3]};
		}
		else if (colormode != ColorMode::HIGHLIGHT) {
			basecol = {color[0] >= 0 ? color[0] : basecol[0],
								 color[1] >= 0 ? color[1] : basecol[1],
								 color[2] >= 0 ? color[2] : basecol[2],
								 color[3] >= 0 ? color[3] : basecol[3]};
		}
		setColor(basecol.data(), shaderinfo);
	}
	return basecol;
}

void Renderer::setColor(ColorMode colormode, const shaderinfo_t *shaderinfo) const
{
	PRINTD("setColor c");
	float c[4] = {-1,-1,-1,-1};
	setColor(colormode, c, shaderinfo);
}

/* fill this->colormap with matching entries from the colorscheme. note
this does not change Highlight or Background colors as they are not
represented in the colorscheme (yet). Also edgecolors are currently the
same for CGAL & OpenCSG */
void Renderer::setColorScheme(const ColorScheme &cs) {
	PRINTD("setColorScheme");
	colormap[ColorMode::MATERIAL] = ColorMap::getColor(cs, RenderColor::OPENCSG_FACE_FRONT_COLOR);
	colormap[ColorMode::CUTOUT] = ColorMap::getColor(cs, RenderColor::OPENCSG_FACE_BACK_COLOR);
	colormap[ColorMode::MATERIAL_EDGES] = ColorMap::getColor(cs, RenderColor::CGAL_EDGE_FRONT_COLOR);
	colormap[ColorMode::CUTOUT_EDGES] = ColorMap::getColor(cs, RenderColor::CGAL_EDGE_BACK_COLOR);
	colormap[ColorMode::EMPTY_SPACE] = ColorMap::getColor(cs, RenderColor::BACKGROUND_COLOR);
	this->colorscheme = &cs;
}

#ifdef ENABLE_OPENCSG
<<<<<<< HEAD
static void draw_triangle(const Renderer::shaderinfo_t *shaderinfo, const Vector3d &p0, const Vector3d &p1, const Vector3d &p2,
                          double e0f, double e1f, double e2f, double z, bool mirror)
{
	Renderer::shader_type_t type =
			(shaderinfo) ? shaderinfo->type : Renderer::NONE;

	switch (type) {
	case Renderer::EDGE_RENDERING:
		glVertexAttrib3d(shaderinfo->data.csg_rendering.trig, e0f, e1f, e2f);
		glVertexAttrib3d(shaderinfo->data.csg_rendering.point_b, p1[0], p1[1], p1[2] + z);
		glVertexAttrib3d(shaderinfo->data.csg_rendering.point_c, p2[0], p2[1], p2[2] + z);
		glVertexAttrib3d(shaderinfo->data.csg_rendering.mask, 0.0, 1.0, 0.0);
		glVertex3d(p0[0], p0[1], p0[2] + z);
		if (!mirror) {
			glVertexAttrib3d(shaderinfo->data.csg_rendering.trig, e0f, e1f, e2f);
			glVertexAttrib3d(shaderinfo->data.csg_rendering.point_b, p0[0], p0[1], p0[2] + z);
			glVertexAttrib3d(shaderinfo->data.csg_rendering.point_c, p2[0], p2[1], p2[2] + z);
			glVertexAttrib3d(shaderinfo->data.csg_rendering.mask, 0.0, 0.0, 1.0);
			glVertex3d(p1[0], p1[1], p1[2] + z);
		}
		glVertexAttrib3d(shaderinfo->data.csg_rendering.trig, e0f, e1f, e2f);
		glVertexAttrib3d(shaderinfo->data.csg_rendering.point_b, p0[0], p0[1], p0[2] + z);
		glVertexAttrib3d(shaderinfo->data.csg_rendering.point_c, p1[0], p1[1], p1[2] + z);
		glVertexAttrib3d(shaderinfo->data.csg_rendering.mask, 1.0, 0.0, 0.0);
		glVertex3d(p2[0], p2[1], p2[2] + z);
=======
static void draw_triangle(const GLView::shaderinfo_t *shaderinfo, const Vector3d &p0, const Vector3d &p1, const Vector3d &p2,
                          bool e0, bool e1, bool e2, double z, bool mirror)
{
	// e0,e1,e2 are used to disable some edges from display.
	// Edges are numbered to correspond with the vertex opposite of them.
	// The edge shader draws edges when the minimum component of barycentric coords is near 0
	// Disabled edges have their corresponding components set to 1.0 when they would otherwise be 0.0.
	double d0 = e0 ? 0.0 : 1.0;
	double d1 = e1 ? 0.0 : 1.0;
	double d2 = e2 ? 0.0 : 1.0;
	switch(shaderinfo->type) {
	case GLView::shaderinfo_t::CSG_RENDERING:
>>>>>>> 0d5065d0
		if (mirror) {
			glVertexAttrib3f(shaderinfo->data.csg_rendering.barycentric, 1.0, d1, d2);
			glVertex3f(p0[0], p0[1], p0[2] + z);
			glVertexAttrib3f(shaderinfo->data.csg_rendering.barycentric, d0, d1, 1.0);
			glVertex3f(p2[0], p2[1], p2[2] + z);
			glVertexAttrib3f(shaderinfo->data.csg_rendering.barycentric, d0, 1.0, d2);
			glVertex3f(p1[0], p1[1], p1[2] + z);
		} else {
			glVertexAttrib3f(shaderinfo->data.csg_rendering.barycentric, 1.0, d1, d2);
			glVertex3f(p0[0], p0[1], p0[2] + z);
			glVertexAttrib3f(shaderinfo->data.csg_rendering.barycentric, d0, 1.0, d2);
			glVertex3f(p1[0], p1[1], p1[2] + z);
			glVertexAttrib3f(shaderinfo->data.csg_rendering.barycentric, d0, d1, 1.0);
			glVertex3f(p2[0], p2[1], p2[2] + z);
		}
		break;
<<<<<<< HEAD
	default:
	case Renderer::SELECT_RENDERING:
		glVertex3d(p0[0], p0[1], p0[2] + z);
		if (!mirror) {
			glVertex3d(p1[0], p1[1], p1[2] + z);
		}
		glVertex3d(p2[0], p2[1], p2[2] + z);
=======
	case GLView::shaderinfo_t::NONE:
	case GLView::shaderinfo_t::SELECT_RENDERING:
>>>>>>> 0d5065d0
		if (mirror) {
			glVertex3f(p0[0], p0[1], p0[2] + z);
			glVertex3f(p2[0], p2[1], p2[2] + z);
			glVertex3f(p1[0], p1[1], p1[2] + z);
		} else {
			glVertex3f(p0[0], p0[1], p0[2] + z);
			glVertex3f(p1[0], p1[1], p1[2] + z);
			glVertex3f(p2[0], p2[1], p2[2] + z);
		}
	}
}
#endif

#ifndef NULLGL
static void draw_tri(const Vector3d &p0, const Vector3d &p1, const Vector3d &p2, double z, bool mirror)
{
	glVertex3d(p0[0], p0[1], p0[2] + z);
	if (!mirror) glVertex3d(p1[0], p1[1], p1[2] + z);
	glVertex3d(p2[0], p2[1], p2[2] + z);
	if (mirror) glVertex3d(p1[0], p1[1], p1[2] + z);
}

static void gl_draw_triangle(const Renderer::shaderinfo_t *shaderinfo, const Vector3d &p0, const Vector3d &p1, const Vector3d &p2, bool e0, bool e1, bool e2, double z, bool mirrored)
{
	double ax = p1[0] - p0[0], bx = p1[0] - p2[0];
	double ay = p1[1] - p0[1], by = p1[1] - p2[1];
	double az = p1[2] - p0[2], bz = p1[2] - p2[2];
	double nx = ay*bz - az*by;
	double ny = az*bx - ax*bz;
	double nz = ax*by - ay*bx;
	double nl = sqrt(nx*nx + ny*ny + nz*nz);
	glNormal3d(nx / nl, ny / nl, nz / nl);
#ifdef ENABLE_OPENCSG
	if (shaderinfo) {
		draw_triangle(shaderinfo, p0, p1, p2, e0, e1, e2, z, mirrored);
	}
	else
#endif
	{
		draw_tri(p0, p1, p2, z, mirrored);
	}
}

void Renderer::render_surface(const PolySet &ps, csgmode_e csgmode, const Transform3d &m, const shaderinfo_t *shaderinfo) const
{
	PRINTD("Renderer render");
	bool mirrored = m.matrix().determinant() < 0;

<<<<<<< HEAD
#ifdef ENABLE_OPENCSG
	if (shaderinfo && shaderinfo->type == EDGE_RENDERING) {
		glUniform1f(shaderinfo->data.csg_rendering.xscale, shaderinfo->vp_size_x);
		glUniform1f(shaderinfo->data.csg_rendering.yscale, shaderinfo->vp_size_y);
	}
#endif /* ENABLE_OPENCSG */
	if (ps.getDimension() == 2) {
=======
	if (ps->getDimension() == 2) {
>>>>>>> 0d5065d0
		// Render 2D objects 1mm thick, but differences slightly larger
		double zbase = 1 + ((csgmode & CSGMODE_DIFFERENCE_FLAG) ? 0.1 : 0);
		glBegin(GL_TRIANGLES);

		// Render top+bottom
		for (double z = -zbase/2; z < zbase; z += zbase) {
			for (size_t i = 0; i < ps.polygons.size(); ++i) {
				const Polygon *poly = &ps.polygons[i];
				if (poly->size() == 3) {
					if (z < 0) {
						gl_draw_triangle(shaderinfo, poly->at(0), poly->at(2), poly->at(1), true, true, true, z, mirrored);
					} else {
						gl_draw_triangle(shaderinfo, poly->at(0), poly->at(1), poly->at(2), true, true, true, z, mirrored);
					}
				}
				else if (poly->size() == 4) {
					if (z < 0) {
						gl_draw_triangle(shaderinfo, poly->at(0), poly->at(3), poly->at(1), false, true, true, z, mirrored);
						gl_draw_triangle(shaderinfo, poly->at(2), poly->at(1), poly->at(3), false, true, true, z, mirrored);
					} else {
						gl_draw_triangle(shaderinfo, poly->at(0), poly->at(1), poly->at(3), false, true, true, z, mirrored);
						gl_draw_triangle(shaderinfo, poly->at(2), poly->at(3), poly->at(1), false, true, true, z, mirrored);
					}
				}
				else {
					Vector3d center = Vector3d::Zero();
					for (size_t j = 0; j < poly->size(); ++j) {
						center[0] += poly->at(j)[0];
						center[1] += poly->at(j)[1];
					}
					center[0] /= poly->size();
					center[1] /= poly->size();
					for (size_t j = 1; j <= poly->size(); ++j) {
						if (z < 0) {
							gl_draw_triangle(shaderinfo, center, poly->at(j % poly->size()), poly->at(j - 1),
									true, false, false, z, mirrored);
						} else {
							gl_draw_triangle(shaderinfo, center, poly->at(j - 1), poly->at(j % poly->size()),
									true, false, false, z, mirrored);
						}
					}
				}
			}
		}

		// Render sides
		if (ps.getPolygon().outlines().size() > 0) {
			for (const Outline2d &o : ps.getPolygon().outlines()) {
				for (size_t j = 1; j <= o.vertices.size(); ++j) {
					Vector3d p1(o.vertices[j-1][0], o.vertices[j-1][1], -zbase/2);
					Vector3d p2(o.vertices[j-1][0], o.vertices[j-1][1], zbase/2);
					Vector3d p3(o.vertices[j % o.vertices.size()][0], o.vertices[j % o.vertices.size()][1], -zbase/2);
					Vector3d p4(o.vertices[j % o.vertices.size()][0], o.vertices[j % o.vertices.size()][1], zbase/2);
					gl_draw_triangle(shaderinfo, p2, p1, p3, true, false, true, 0, mirrored);
					gl_draw_triangle(shaderinfo, p2, p3, p4, true, true, false, 0, mirrored);
				}
}
		}
		else {
			// If we don't have borders, use the polygons as borders.
			// FIXME: When is this used?
			const Polygons *borders_p = &ps.polygons;
			for (size_t i = 0; i < borders_p->size(); ++i) {
				const Polygon *poly = &borders_p->at(i);
				for (size_t j = 1; j <= poly->size(); ++j) {
					Vector3d p1 = poly->at(j - 1), p2 = poly->at(j - 1);
					Vector3d p3 = poly->at(j % poly->size()), p4 = poly->at(j % poly->size());
					p1[2] -= zbase/2, p2[2] += zbase/2;
					p3[2] -= zbase/2, p4[2] += zbase/2;
					gl_draw_triangle(shaderinfo, p2, p1, p3, true, false, true, 0, mirrored);
					gl_draw_triangle(shaderinfo, p2, p3, p4, true, true, false, 0, mirrored);
				}
			}
		}
		glEnd();
	} else if (ps.getDimension() == 3) {
		for (size_t i = 0; i < ps.polygons.size(); ++i) {
			const Polygon *poly = &ps.polygons[i];
			glBegin(GL_TRIANGLES);
			if (poly->size() == 3) {
				gl_draw_triangle(shaderinfo, poly->at(0), poly->at(1), poly->at(2), true, true, true, 0, mirrored);
			}
			else if (poly->size() == 4) {
				gl_draw_triangle(shaderinfo, poly->at(0), poly->at(1), poly->at(3), false, true, true, 0, mirrored);
				gl_draw_triangle(shaderinfo, poly->at(2), poly->at(3), poly->at(1), false, true, true, 0, mirrored);
			}
			else {
				Vector3d center = Vector3d::Zero();
				for (size_t j = 0; j < poly->size(); ++j) {
					center[0] += poly->at(j)[0];
					center[1] += poly->at(j)[1];
					center[2] += poly->at(j)[2];
				}
				center[0] /= poly->size();
				center[1] /= poly->size();
				center[2] /= poly->size();
				for (size_t j = 1; j <= poly->size(); ++j) {
					gl_draw_triangle(shaderinfo, center, poly->at(j - 1), poly->at(j % poly->size()), true, false, false, 0, mirrored);
				}
			}
			glEnd();
		}
	}
	else {
		assert(false && "Cannot render object with no dimension");
	}
}

/*! This is used in throwntogether and CGAL mode

	csgmode is set to CSGMODE_NONE in CGAL mode. In this mode a pure 2D rendering is performed.

	For some reason, this is not used to render edges in Preview mode
*/
void Renderer::render_edges(const PolySet &ps, csgmode_e csgmode) const
{
	glDisable(GL_LIGHTING);
	if (ps.getDimension() == 2) {
		if (csgmode == Renderer::CSGMODE_NONE) {
			// Render only outlines
			for (const Outline2d &o : ps.getPolygon().outlines()) {
				glBegin(GL_LINE_LOOP);
				for (const Vector2d &v : o.vertices) {
					glVertex3d(v[0], v[1], 0);
				}
				glEnd();
			}
		}
		else {
			// Render 2D objects 1mm thick, but differences slightly larger
			double zbase = 1 + ((csgmode & CSGMODE_DIFFERENCE_FLAG) ? 0.1 : 0);

			for (const Outline2d &o : ps.getPolygon().outlines()) {
				// Render top+bottom outlines
				for (double z = -zbase/2; z < zbase; z += zbase) {
					glBegin(GL_LINE_LOOP);
					for (const Vector2d &v : o.vertices) {
						glVertex3d(v[0], v[1], z);
					}
					glEnd();
				}
				// Render sides
				glBegin(GL_LINES);
				for (const Vector2d &v : o.vertices) {
					glVertex3d(v[0], v[1], -zbase/2);
					glVertex3d(v[0], v[1], +zbase/2);
				}
				glEnd();
			}
		}
	} else if (ps.getDimension() == 3) {
		for (size_t i = 0; i < ps.polygons.size(); ++i) {
			const Polygon *poly = &ps.polygons[i];
			glBegin(GL_LINE_LOOP);
			for (size_t j = 0; j < poly->size(); ++j) {
				const Vector3d &p = poly->at(j);
				glVertex3d(p[0], p[1], p[2]);
			}
			glEnd();
		}
	}
	else {
		assert(false && "Cannot render object with no dimension");
	}
	glEnable(GL_LIGHTING);
}


#else //NULLGL
static void gl_draw_triangle(const Renderer::shaderinfo_t *shaderinfo, const Vector3d &p0, const Vector3d &p1, const Vector3d &p2, bool e0, bool e1, bool e2, double z, bool mirrored) {}
void Renderer::render_surface(const PolySet &ps, csgmode_e csgmode, const Transform3d &m, const shaderinfo_t *shaderinfo) const {}
void Renderer::render_edges(const PolySet &ps, csgmode_e csgmode) const {}
#endif //NULLGL<|MERGE_RESOLUTION|>--- conflicted
+++ resolved
@@ -11,29 +11,6 @@
 #include "grid.h"
 #include <Eigen/LU>
 
-<<<<<<< HEAD
-=======
-#ifdef ENABLE_OPENCSG
-  #include "GLView.h"
-#endif
-
-bool Renderer::getColor(Renderer::ColorMode colormode, Color4f &col) const
-{
-	if (colormode==ColorMode::NONE) return false;
-	if (colormap.count(colormode) > 0) {
-		col = colormap.at(colormode);
-		return true;
-	}
-	return false;
-}
-
-Renderer::csgmode_e Renderer::get_csgmode(const bool highlight_mode, const bool background_mode, const OpenSCADOperator type) const {
-    int csgmode = highlight_mode ? CSGMODE_HIGHLIGHT : (background_mode ? CSGMODE_BACKGROUND : CSGMODE_NORMAL);
-    if (type == OpenSCADOperator::DIFFERENCE) csgmode |= CSGMODE_DIFFERENCE_FLAG;
-    return csgmode_e(csgmode);
-}
-
->>>>>>> 0d5065d0
 Renderer::Renderer() : colorscheme(nullptr)
 {
 	PRINTD("Renderer() start");
@@ -57,75 +34,51 @@
 
 	setColorScheme(ColorMap::inst()->defaultColorScheme());
 
-	/*
-	Uniforms:
-	1 color1 - face color
-	2 color2 - edge color
-	7 xscale
-	8 yscale
-
-	Attributes:
-	3 trig
-	4 pos_b
-	5 pos_c
-	6 mask
-
-	Other:
-	9 width
-	10 height
-
-	Outputs:
-	tp
-	tr
-	shading
-	*/
-	const char *vs_source =
-	// Updated in this->resizeGL
-	"uniform float xscale, yscale;\n"
-	// The other two vectors of the triangle
-	"attribute vec3 pos_b, pos_c;\n"
-	// Trig: line width of edge: -1 dont draw
-	// mask: what is the current edge
-	// .x p0->p1, .y: p1->p2, .z p0->p2
-	"attribute vec3 trig, mask;\n"
-	// tp, tr infos for fragment shader edge highlighting
-	"varying vec3 tp, tr;\n"
-	// "darkdness" for fragment shader
-	"varying float shading;\n"
-	"void main() {\n"
-	"  vec4 p0 = gl_ModelViewProjectionMatrix * gl_Vertex;\n"  // projected vector
-	"  vec4 p1 = gl_ModelViewProjectionMatrix * vec4(pos_b, 1.0);\n" // ?? pos_b = argument
-	"  vec4 p2 = gl_ModelViewProjectionMatrix * vec4(pos_c, 1.0);\n" // ?? pos_b = argument
-	// Lengths of the sides of the rendered triangle
-	"  float a = distance(vec2(xscale*p1.x/p1.w, yscale*p1.y/p1.w), vec2(xscale*p2.x/p2.w, yscale*p2.y/p2.w));\n"
-	"  float b = distance(vec2(xscale*p0.x/p0.w, yscale*p0.y/p0.w), vec2(xscale*p1.x/p1.w, yscale*p1.y/p1.w));\n"
-	"  float c = distance(vec2(xscale*p0.x/p0.w, yscale*p0.y/p0.w), vec2(xscale*p2.x/p2.w, yscale*p2.y/p2.w));\n"
-	"  float s = (a + b + c) / 2.0;\n"
-	"  float A = sqrt(s*(s-a)*(s-b)*(s-c));\n"
-	"  float ha = 2.0*A/a;\n"
-	"  gl_Position = p0;\n"
-	"  tp = mask * ha;\n"
-	"  tr = trig;\n"
-	"  vec3 normal, lightDir;\n"
-	"  normal = normalize(gl_NormalMatrix * gl_Normal);\n"
-	"  lightDir = normalize(vec3(gl_LightSource[0].position));\n"
-	"  shading = 0.2 + abs(dot(normal, lightDir));\n"
-	"}\n";
-
-	/*
-	Inputs:
-	tp && tr - if any components of tp < tr, use color2 (edge color)
-	shading  - multiplied by color1. color2 is is without lighting
-	*/
-	const char *fs_source =
-	"uniform vec4 color1, color2;\n"
-	"varying vec3 tp, tr, tmp;\n"
-	"varying float shading;\n"
-	"void main() {\n"
-	"  gl_FragColor = vec4(color1.r * shading, color1.g * shading, color1.b * shading, color1.a);\n"
-	"  if (tp.x < tr.x || tp.y < tr.y || tp.z < tr.z)\n"
-	"    gl_FragColor = color2;\n"
-	"}\n";
+	const char *vs_source = R"VS_PROG(
+          #version 110
+
+          uniform vec4 color1;        // face color
+          uniform vec4 color2;        // edge color
+          attribute vec3 barycentric; // barycentric form of vertex coord
+                                      // either [1,0,0], [0,1,0] or [0,0,1] under normal circumstances (no edges disabled)
+          varying vec3 vBC;           // varying barycentric coords
+          varying float shading;      // multiplied by color1. color2 is without lighting
+
+          void main(void) {
+            gl_Position = gl_ModelViewProjectionMatrix * gl_Vertex;
+            vBC = barycentric;
+            vec3 normal, lightDir;
+            normal = normalize(gl_NormalMatrix * gl_Normal);
+            lightDir = normalize(vec3(gl_LightSource[0].position));
+            shading = 0.2 + abs(dot(normal, lightDir));
+          }
+        )VS_PROG";
+
+        const char *fs_source = R"FS_PROG(
+          #version 110
+
+          uniform vec4 color1, color2;
+          varying vec3 vBC;
+          varying float shading;
+
+          vec3 smoothstep3f(vec3 edge0, vec3 edge1, vec3 x) {
+            vec3 t;
+            t = clamp((x - edge0) / (edge1 - edge0), 0.0, 1.0);
+            return t * t * (3.0 - 2.0 * t);
+          }
+
+          float edgeFactor() {
+            const float th = 1.414; // total thickness of half-edge (per triangle) including fade, (must be >= fade)
+            const float fade = 1.414; // thickness of fade (antialiasing) in screen pixels
+            vec3 d = fwidth(vBC);
+            vec3 a3 = smoothstep((th-fade)*d, th*d, vBC);
+            return min(min(a3.x, a3.y), a3.z);
+          }
+
+          void main(void) {
+            gl_FragColor = mix(color2, vec4(color1.rgb * shading, color1.a), edgeFactor());
+          }
+        )FS_PROG";
 
 	GLint status;
 	GLenum err;
@@ -198,21 +151,14 @@
 	renderer_shader.progid = edgeshader_prog; // 0
 	renderer_shader.type = EDGE_RENDERING;
 	renderer_shader.data.csg_rendering.color_area = glGetUniformLocation(edgeshader_prog, "color1"); // 1
-	renderer_shader.data.csg_rendering.color_edge = glGetUniformLocation(edgeshader_prog, "color2"); // 2
-	renderer_shader.data.csg_rendering.trig = glGetAttribLocation(edgeshader_prog, "trig"); // 3
-	renderer_shader.data.csg_rendering.point_b = glGetAttribLocation(edgeshader_prog, "pos_b"); // 4
-	renderer_shader.data.csg_rendering.point_c = glGetAttribLocation(edgeshader_prog, "pos_c"); // 5
-	renderer_shader.data.csg_rendering.mask = glGetAttribLocation(edgeshader_prog, "mask"); // 6
-	renderer_shader.data.csg_rendering.xscale = glGetUniformLocation(edgeshader_prog, "xscale"); // 7
-	renderer_shader.data.csg_rendering.yscale = glGetUniformLocation(edgeshader_prog, "yscale"); // 8
+        renderer_shader.data.csg_rendering.color_edge = glGetUniformLocation(edgeshader_prog, "color2"); // 2
+        renderer_shader.data.csg_rendering.barycentric = glGetAttribLocation(edgeshader_prog, "barycentric"); // 3
 
 	PRINTD("Renderer() end");
 }
 
-void Renderer::resize(int w, int h)
-{
-	renderer_shader.vp_size_x = w;
-	renderer_shader.vp_size_y = h;
+void Renderer::resize(int /*w*/, int /*h*/)
+{
 }
 
 bool Renderer::getColor(Renderer::ColorMode colormode, Color4f &col) const
@@ -299,36 +245,12 @@
 }
 
 #ifdef ENABLE_OPENCSG
-<<<<<<< HEAD
 static void draw_triangle(const Renderer::shaderinfo_t *shaderinfo, const Vector3d &p0, const Vector3d &p1, const Vector3d &p2,
-                          double e0f, double e1f, double e2f, double z, bool mirror)
+                          bool e0, bool e1, bool e2, double z, bool mirror)
 {
 	Renderer::shader_type_t type =
 			(shaderinfo) ? shaderinfo->type : Renderer::NONE;
 
-	switch (type) {
-	case Renderer::EDGE_RENDERING:
-		glVertexAttrib3d(shaderinfo->data.csg_rendering.trig, e0f, e1f, e2f);
-		glVertexAttrib3d(shaderinfo->data.csg_rendering.point_b, p1[0], p1[1], p1[2] + z);
-		glVertexAttrib3d(shaderinfo->data.csg_rendering.point_c, p2[0], p2[1], p2[2] + z);
-		glVertexAttrib3d(shaderinfo->data.csg_rendering.mask, 0.0, 1.0, 0.0);
-		glVertex3d(p0[0], p0[1], p0[2] + z);
-		if (!mirror) {
-			glVertexAttrib3d(shaderinfo->data.csg_rendering.trig, e0f, e1f, e2f);
-			glVertexAttrib3d(shaderinfo->data.csg_rendering.point_b, p0[0], p0[1], p0[2] + z);
-			glVertexAttrib3d(shaderinfo->data.csg_rendering.point_c, p2[0], p2[1], p2[2] + z);
-			glVertexAttrib3d(shaderinfo->data.csg_rendering.mask, 0.0, 0.0, 1.0);
-			glVertex3d(p1[0], p1[1], p1[2] + z);
-		}
-		glVertexAttrib3d(shaderinfo->data.csg_rendering.trig, e0f, e1f, e2f);
-		glVertexAttrib3d(shaderinfo->data.csg_rendering.point_b, p0[0], p0[1], p0[2] + z);
-		glVertexAttrib3d(shaderinfo->data.csg_rendering.point_c, p1[0], p1[1], p1[2] + z);
-		glVertexAttrib3d(shaderinfo->data.csg_rendering.mask, 1.0, 0.0, 0.0);
-		glVertex3d(p2[0], p2[1], p2[2] + z);
-=======
-static void draw_triangle(const GLView::shaderinfo_t *shaderinfo, const Vector3d &p0, const Vector3d &p1, const Vector3d &p2,
-                          bool e0, bool e1, bool e2, double z, bool mirror)
-{
 	// e0,e1,e2 are used to disable some edges from display.
 	// Edges are numbered to correspond with the vertex opposite of them.
 	// The edge shader draws edges when the minimum component of barycentric coords is near 0
@@ -336,9 +258,9 @@
 	double d0 = e0 ? 0.0 : 1.0;
 	double d1 = e1 ? 0.0 : 1.0;
 	double d2 = e2 ? 0.0 : 1.0;
-	switch(shaderinfo->type) {
-	case GLView::shaderinfo_t::CSG_RENDERING:
->>>>>>> 0d5065d0
+
+	switch (type) {
+	case Renderer::EDGE_RENDERING:
 		if (mirror) {
 			glVertexAttrib3f(shaderinfo->data.csg_rendering.barycentric, 1.0, d1, d2);
 			glVertex3f(p0[0], p0[1], p0[2] + z);
@@ -355,7 +277,6 @@
 			glVertex3f(p2[0], p2[1], p2[2] + z);
 		}
 		break;
-<<<<<<< HEAD
 	default:
 	case Renderer::SELECT_RENDERING:
 		glVertex3d(p0[0], p0[1], p0[2] + z);
@@ -363,19 +284,6 @@
 			glVertex3d(p1[0], p1[1], p1[2] + z);
 		}
 		glVertex3d(p2[0], p2[1], p2[2] + z);
-=======
-	case GLView::shaderinfo_t::NONE:
-	case GLView::shaderinfo_t::SELECT_RENDERING:
->>>>>>> 0d5065d0
-		if (mirror) {
-			glVertex3f(p0[0], p0[1], p0[2] + z);
-			glVertex3f(p2[0], p2[1], p2[2] + z);
-			glVertex3f(p1[0], p1[1], p1[2] + z);
-		} else {
-			glVertex3f(p0[0], p0[1], p0[2] + z);
-			glVertex3f(p1[0], p1[1], p1[2] + z);
-			glVertex3f(p2[0], p2[1], p2[2] + z);
-		}
 	}
 }
 #endif
@@ -415,17 +323,7 @@
 	PRINTD("Renderer render");
 	bool mirrored = m.matrix().determinant() < 0;
 
-<<<<<<< HEAD
-#ifdef ENABLE_OPENCSG
-	if (shaderinfo && shaderinfo->type == EDGE_RENDERING) {
-		glUniform1f(shaderinfo->data.csg_rendering.xscale, shaderinfo->vp_size_x);
-		glUniform1f(shaderinfo->data.csg_rendering.yscale, shaderinfo->vp_size_y);
-	}
-#endif /* ENABLE_OPENCSG */
 	if (ps.getDimension() == 2) {
-=======
-	if (ps->getDimension() == 2) {
->>>>>>> 0d5065d0
 		// Render 2D objects 1mm thick, but differences slightly larger
 		double zbase = 1 + ((csgmode & CSGMODE_DIFFERENCE_FLAG) ? 0.1 : 0);
 		glBegin(GL_TRIANGLES);
