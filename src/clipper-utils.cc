#include "clipper-utils.h"
#include "printutils.h"

namespace ClipperUtils {

	ClipperLib::Path fromOutline2d(const Outline2d &outline, bool keep_orientation)
	{
		ClipperLib::Path p;
		for (const auto &v : outline.vertices) {
			p.emplace_back(v[0]*CLIPPER_SCALE, v[1]*CLIPPER_SCALE);
		}
		// Make sure all polygons point up, since we project also 
		// back-facing polygon in PolysetUtils::project()
		if (!keep_orientation && !ClipperLib::Orientation(p)) std::reverse(p.begin(), p.end());
		
		return p;
	}

	ClipperLib::Paths fromPolygon2d(const Polygon2d &poly)
	{
		ClipperLib::Paths result;
		for (const auto &outline : poly.outlines()) {
			result.push_back(fromOutline2d(outline, poly.isSanitized() ? true : false));
		}
		return result;
	}

	Polygon2d *sanitize(const Polygon2d &poly)
	{
		return toPolygon2d(sanitize(ClipperUtils::fromPolygon2d(poly)));
	}

	ClipperLib::PolyTree sanitize(const ClipperLib::Paths &paths)
	{
		ClipperLib::PolyTree result;
		ClipperLib::Clipper clipper;
		try {
			clipper.AddPaths(paths, ClipperLib::ptSubject, true);
		}
		catch(...) {
		  // Most likely caught a RangeTest exception from clipper
		  // Note that Clipper up to v6.2.1 incorrectly throws
			// an exception of type char* rather than a clipperException()
			LOG(message_group::Warning,Location::NONE,"","Range check failed for polygon. skipping");
		}
		clipper.Execute(ClipperLib::ctUnion, result, ClipperLib::pftEvenOdd);
		return result;
	}
	
 /*!
	 We want to use a PolyTree to convert to Polygon2d, since only PolyTrees
	 have an explicit notion of holes.
	 We could use a Paths structure, but we'd have to check the orientation of each
	 path before adding it to the Polygon2d.
 */
	Polygon2d *toPolygon2d(const ClipperLib::PolyTree &poly)
	{
		auto result = new Polygon2d;
		auto node = poly.GetFirst();
		while (node) {
			Outline2d outline;
			// Apparently, when using offset(), clipper gets the hole status wrong
			//outline.positive = !node->IsHole();
			outline.positive = Orientation(node->Contour);

			ClipperLib::Path cleaned_path;
			ClipperLib::CleanPolygon(node->Contour, cleaned_path);

			// CleanPolygon can in some cases reduce the polygon down to no vertices
			if (cleaned_path.size() >= 3)  {
				for (const auto &ip : cleaned_path) {
					outline.vertices.emplace_back(1.0*ip.X/CLIPPER_SCALE, 1.0*ip.Y/CLIPPER_SCALE);
				}
				result->addOutline(outline);
			}

			node = node->GetNext();
		}
		result->setSanitized(true);
		return result;
	}

	ClipperLib::Paths process(const ClipperLib::Paths &polygons, 
														ClipperLib::ClipType cliptype,
														ClipperLib::PolyFillType polytype)
	{
		ClipperLib::Paths result;
		ClipperLib::Clipper clipper;
		clipper.AddPaths(polygons, ClipperLib::ptSubject, true);
		clipper.Execute(cliptype, result, polytype);
		return result;
	}

	/*!
		Apply the clipper operator to the given paths.

     May return an empty Polygon2d, but will not return nullptr.
	 */
	Polygon2d *apply(const std::vector<ClipperLib::Paths> &pathsvector,
									 ClipperLib::ClipType clipType)
	{
		ClipperLib::Clipper clipper;

		if (clipType == ClipperLib::ctIntersection && pathsvector.size() >= 2) {
			// intersection operations must be split into a sequence of binary operations
			auto source = pathsvector[0];
			ClipperLib::PolyTree result;
			for (unsigned int i = 1; i < pathsvector.size(); ++i) {
				clipper.AddPaths(source, ClipperLib::ptSubject, true);
				clipper.AddPaths(pathsvector[i], ClipperLib::ptClip, true);
				clipper.Execute(clipType, result, ClipperLib::pftNonZero, ClipperLib::pftNonZero);
				if (i != pathsvector.size()-1) {
					ClipperLib::PolyTreeToPaths(result, source);
					clipper.Clear();
				}
			}
			return ClipperUtils::toPolygon2d(result);
		}

		bool first = true;
		for (const auto &paths : pathsvector) {
			clipper.AddPaths(paths, first ? ClipperLib::ptSubject : ClipperLib::ptClip, true);
			if (first) first = false;
		}
		ClipperLib::PolyTree sumresult;
		clipper.Execute(clipType, sumresult, ClipperLib::pftNonZero, ClipperLib::pftNonZero);
		// The returned result will have outlines ordered according to whether 
		// they're positive or negative: Positive outlines counter-clockwise and 
		// negative outlines clockwise.
		return ClipperUtils::toPolygon2d(sumresult);
	}

  /*!
		Apply the clipper operator to the given polygons.
		
		May return an empty Polygon2d, but will not return nullptr.
	 */
	Polygon2d *apply(const std::vector<const Polygon2d*> &polygons, 
									 ClipperLib::ClipType clipType)
	{
		std::vector<ClipperLib::Paths> pathsvector;
		for (const auto &polygon : polygons) {
			if (polygon) {
				auto polypaths = fromPolygon2d(*polygon);
				if (!polygon->isSanitized()) ClipperLib::PolyTreeToPaths(sanitize(polypaths), polypaths);
				pathsvector.push_back(polypaths);
			} else {
				pathsvector.push_back(ClipperLib::Paths());
			}
		}
		auto res = ClipperUtils::apply(pathsvector, clipType);
		assert(res);
		return res;
	}

	// This is a copy-paste from ClipperLib with the modification that the union operation is not performed
	// The reason is numeric robustness. With the insides missing, the intersection points created by the union operation may
	// (due to rounding) be located at slightly different locations than the original geometry and this
	// can give rise to cracks
	static void minkowski_outline(const ClipperLib::Path& poly, const ClipperLib::Path& path,
																ClipperLib::Paths& quads, bool isSum, bool isClosed)
	{
		int delta = (isClosed ? 1 : 0);
		size_t polyCnt = poly.size();
		size_t pathCnt = path.size();
		ClipperLib::Paths pp;
		pp.reserve(pathCnt);
		if (isSum)
			for (size_t i = 0; i < pathCnt; ++i)
			{
				ClipperLib::Path p;
				p.reserve(polyCnt);
				for (size_t j = 0; j < poly.size(); ++j)
					p.push_back(ClipperLib::IntPoint(path[i].X + poly[j].X, path[i].Y + poly[j].Y));
				pp.push_back(p);
			}
		else
			for (size_t i = 0; i < pathCnt; ++i)
			{
				ClipperLib::Path p;
				p.reserve(polyCnt);
				for (size_t j = 0; j < poly.size(); ++j)
					p.push_back(ClipperLib::IntPoint(path[i].X - poly[j].X, path[i].Y - poly[j].Y));
				pp.push_back(p);
			}

		quads.reserve((pathCnt + delta) * (polyCnt + 1));
		for (size_t i = 0; i < pathCnt - 1 + delta; ++i)
			for (size_t j = 0; j < polyCnt; ++j)
			{
				ClipperLib::Path quad;
				quad.reserve(4);
				quad.push_back(pp[i % pathCnt][j % polyCnt]);
				quad.push_back(pp[(i + 1) % pathCnt][j % polyCnt]);
				quad.push_back(pp[(i + 1) % pathCnt][(j + 1) % polyCnt]);
				quad.push_back(pp[i % pathCnt][(j + 1) % polyCnt]);
				if (!Orientation(quad)) ClipperLib::ReversePath(quad);
				quads.push_back(quad);
			}
	}
	
	// Add the polygon a translated to an arbitrary point of each separate component of b.
  // Ideally, we would translate to the midpoint of component b, but the point can
	// be chosen arbitrarily since the translated object would always stay inside
	// the minkowski sum. 
	static void fill_minkowski_insides(const ClipperLib::Paths &a,
																		 const ClipperLib::Paths &b,
																		 ClipperLib::Paths &target)
	{
		for (const auto &b_path : b) {
			// We only need to add for positive components of b
			if (!b_path.empty() && ClipperLib::Orientation(b_path) == 1) {
				const auto &delta = b_path[0]; // arbitrary point
				for (const auto &path : a) {
					target.push_back(path);
					for (auto &point : target.back()) {
						point.X += delta.X;
						point.Y += delta.Y;
					}
				}
			}
		}
	}

	Polygon2d *applyMinkowski(const std::vector<const Polygon2d*> &polygons)
	{
		if (polygons.size() == 1) return new Polygon2d(*polygons[0]); // Just copy

		ClipperLib::Clipper c;
		auto lhs = ClipperUtils::fromPolygon2d(*polygons[0]);

<<<<<<< HEAD
		for (size_t i=1; i<polygons.size(); ++i) {
=======
		for (size_t i=1; i<polygons.size(); i++) {
      if (!polygons[i]) continue;
>>>>>>> ff5bce51
			ClipperLib::Paths minkowski_terms;
			auto rhs = ClipperUtils::fromPolygon2d(*polygons[i]);

			// First, convolve each outline of lhs with the outlines of rhs
			for (auto const& rhs_path : rhs) {
				for (auto const& lhs_path : lhs) {
					ClipperLib::Paths result;
					minkowski_outline(lhs_path, rhs_path, result, true, true);
					minkowski_terms.insert(minkowski_terms.end(), result.begin(), result.end());
				}
			}
			
			// Then, fill the central parts
			fill_minkowski_insides(lhs, rhs, minkowski_terms);
			fill_minkowski_insides(rhs, lhs, minkowski_terms);

			// This union operation must be performed at each iteration since the minkowski_terms
			// now contain lots of small quads
			c.Clear();
			c.AddPaths(minkowski_terms, ClipperLib::ptSubject, true);

			if (i != polygons.size() - 1) {
				c.Execute(ClipperLib::ctUnion, lhs, ClipperLib::pftNonZero, ClipperLib::pftNonZero);
			}
		}

		ClipperLib::PolyTree polytree;
		c.Execute(ClipperLib::ctUnion, polytree, ClipperLib::pftNonZero, ClipperLib::pftNonZero);

		return toPolygon2d(polytree);
	}

	Polygon2d *applyOffset(const Polygon2d& poly, double offset, ClipperLib::JoinType joinType, double miter_limit, double arc_tolerance)
	{
		ClipperLib::ClipperOffset co(miter_limit, arc_tolerance * CLIPPER_SCALE);
		co.AddPaths(fromPolygon2d(poly), joinType, ClipperLib::etClosedPolygon);
		ClipperLib::PolyTree result;
		co.Execute(result, offset * CLIPPER_SCALE);
		return toPolygon2d(result);
	}
};<|MERGE_RESOLUTION|>--- conflicted
+++ resolved
@@ -229,12 +229,8 @@
 		ClipperLib::Clipper c;
 		auto lhs = ClipperUtils::fromPolygon2d(*polygons[0]);
 
-<<<<<<< HEAD
 		for (size_t i=1; i<polygons.size(); ++i) {
-=======
-		for (size_t i=1; i<polygons.size(); i++) {
       if (!polygons[i]) continue;
->>>>>>> ff5bce51
 			ClipperLib::Paths minkowski_terms;
 			auto rhs = ClipperUtils::fromPolygon2d(*polygons[i]);
 
