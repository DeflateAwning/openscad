--- conflicted
+++ resolved
@@ -166,54 +166,29 @@
   return triangle_count;
 }
 
-<<<<<<< HEAD
 /*!
 	Saves the current 3D CGAL Nef polyhedron as STL to the given file.
 	The file must be open.
  */
-size_t append_stl(const CGALHybridPolyhedron &hybrid, std::ostream &output,
+uint64_t append_stl(const CGALHybridPolyhedron &hybrid, std::ostream &output,
 		bool binary)
 {
-  size_t triangle_count = 0;
-	if (!hybrid.isManifold()) {
-		LOG(message_group::Export_Warning,Location::NONE,"","Exported object may not be a valid 2-manifold and may need repair");
-	}
+    uint64_t triangle_count = 0;
+    if (!hybrid.isManifold()) {
+        LOG(message_group::Export_Warning,Location::NONE,"","Exported object may not be a valid 2-manifold and may need repair");
+    }
 
   auto ps = hybrid.toPolySet();
-	if (ps) {
-		triangle_count += append_stl(*ps, output, binary);
-	}
-	else {
-		LOG(message_group::Export_Error,Location::NONE,"","Nef->PolySet failed");
-	}
+    if (ps) {
+        triangle_count += append_stl(*ps, output, binary);
+    }
+    else {
+        LOG(message_group::Export_Error,Location::NONE,"","Nef->PolySet failed");
+    }
 
   return triangle_count;
 }
 
-size_t append_stl(const shared_ptr<const Geometry> &geom, std::ostream &output,
-    bool binary)
-{
-    size_t triangle_count = 0;
-	if (const auto geomlist = dynamic_pointer_cast<const GeometryList>(geom)) {
-		for(const Geometry::GeometryItem &item : geomlist->getChildren()) {
-			triangle_count += append_stl(item.second, output, binary);
-		}
-	}
-	else if (const auto N = dynamic_pointer_cast<const CGAL_Nef_polyhedron>(geom)) {
-		triangle_count += append_stl(*N, output, binary);
-	}
-	else if (const auto ps = dynamic_pointer_cast<const PolySet>(geom)) {
-		triangle_count += append_stl(*ps, output, binary);
-	}
-	else if (const auto hybrid = dynamic_pointer_cast<const CGALHybridPolyhedron>(geom)) {
-		triangle_count += append_stl(*hybrid, output, binary);
-	}
-	else if (dynamic_pointer_cast<const Polygon2d>(geom)) {
-		assert(false && "Unsupported file format");
-	} else {
-		assert(false && "Not implemented");
-	}
-=======
 uint64_t append_stl(const shared_ptr<const Geometry> &geom, std::ostream &output,
     bool binary)
 {
@@ -229,12 +204,14 @@
     else if (const auto ps = dynamic_pointer_cast<const PolySet>(geom)) {
         triangle_count += append_stl(*ps, output, binary);
     }
+    else if (const auto hybrid = dynamic_pointer_cast<const CGALHybridPolyhedron>(geom)) {
+        triangle_count += append_stl(*hybrid, output, binary);
+    }
     else if (dynamic_pointer_cast<const Polygon2d>(geom)) {
         assert(false && "Unsupported file format");
     } else {
         assert(false && "Not implemented");
     }
->>>>>>> bacb1d46
 
     return triangle_count;
 }
