<<<<<<< HEAD
group();
multmatrix([[1, 0, 0, 110], [0, 1, 0, 0], [0, 0, 1, 80], [0, 0, 0, 1]]) {
	multmatrix([[1, 0, 0, 0], [0, 1, 0, 0], [0, 0, 1, 30], [0, 0, 0, 1]]) {
		multmatrix([[0.69427204401, 0.71938369937, 0.02175826214, 0], [-0.58256341607, 0.57946619475, -0.56994630922, 0], [-0.42261826174, 0.38302222155, 0.82139380484, 0], [0, 0, 0, 1]]) {
			group() {
				difference() {
					sphere($fn = 120, $fa = 12, $fs = 2, r = 60);
					group() {
						cylinder($fn = 60, $fa = 12, $fs = 2, h = 150, r1 = 30, r2 = 30, center = true);
					}
					multmatrix([[0, 0, 1, 0], [0, 1, 0, 0], [-1, 0, 0, 0], [0, 0, 0, 1]]) {
						group() {
							cylinder($fn = 60, $fa = 12, $fs = 2, h = 150, r1 = 30, r2 = 30, center = true);
						}
					}
#					multmatrix([[1, 0, 0, 0], [0, 0, -1, 0], [0, 1, 0, 0], [0, 0, 0, 1]]) {
						group() {
							cylinder($fn = 60, $fa = 12, $fs = 2, h = 150, r1 = 30, r2 = 30, center = true);
=======
group() {
	multmatrix([[1, 0, 0, 110], [0, 1, 0, 0], [0, 0, 1, 80], [0, 0, 0, 1]]) {
		multmatrix([[1, 0, 0, 0], [0, 1, 0, 0], [0, 0, 1, 30], [0, 0, 0, 1]]) {
			multmatrix([[0.69427204401, 0.71938369937, 0.02175826214, 0], [-0.58256341607, 0.57946619475, -0.56994630922, 0], [-0.42261826174, 0.38302222155, 0.82139380484, 0], [0, 0, 0, 1]]) {
				group() {
					difference() {
						sphere($fn = 100, $fa = 12, $fs = 2, r = 60);
						cylinder($fn = 100, $fa = 12, $fs = 2, h = 150, r1 = 30, r2 = 30, center = true);
#						multmatrix([[1, 0, 0, 0], [0, 0, -1, 0], [0, 1, 0, 0], [0, 0, 0, 1]]) {
							cylinder($fn = 100, $fa = 12, $fs = 2, h = 150, r1 = 30, r2 = 30, center = true);
						}
						multmatrix([[0, 0, 1, 0], [0, 1, 0, 0], [-1, 0, 0, 0], [0, 0, 0, 1]]) {
							cylinder($fn = 100, $fa = 12, $fs = 2, h = 150, r1 = 30, r2 = 30, center = true);
>>>>>>> 541352ac
						}
					}
				}
			}
		}
	}
	multmatrix([[1, 0, 0, 100], [0, 1, 0, 0], [0, 0, 1, 40], [0, 0, 0, 1]]) {
		group() {
			color([0.317647, 0.556863, 0.0156863, 1]) {
				group() {
					group() {
<<<<<<< HEAD
						multmatrix([[1, 0, 0, 0], [0, 0, -1, 0], [0, 1, 0, 0], [0, 0, 0, 1]]) {
							linear_extrude(height = 1, center = false, convexity = 1, scale = [1, 1], $fn = 0, $fa = 12, $fs = 2) {
								text(text = "Open", size = 42, spacing = 1, font = "Liberation Serif:style=Bold", direction = "ltr", language = "en", script = "latin", halign = "left", valign = "baseline", $fn = 16, $fa = 12, $fs = 2);
							}
						}
					}
				}
			}
		}
	}
	multmatrix([[1, 0, 0, 242], [0, 1, 0, 0], [0, 0, 1, 40], [0, 0, 0, 1]]) {
		group() {
			color([0, 0, 0, 1]) {
				group() {
					group() {
						multmatrix([[1, 0, 0, 0], [0, 0, -1, 0], [0, 1, 0, 0], [0, 0, 0, 1]]) {
							linear_extrude(height = 1, center = false, convexity = 1, scale = [1, 1], $fn = 0, $fa = 12, $fs = 2) {
								text(text = "SCAD", size = 42, spacing = 1, font = "Liberation Serif:style=Bold", direction = "ltr", language = "en", script = "latin", halign = "left", valign = "baseline", $fn = 16, $fa = 12, $fs = 2);
							}
						}
					}
				}
			}
		}
	}
	multmatrix([[1, 0, 0, 100], [0, 1, 0, 0], [0, 0, 1, -10], [0, 0, 0, 1]]) {
		group() {
			color([0, 0, 0, 1]) {
				group() {
					group() {
						multmatrix([[1, 0, 0, 0], [0, 0, -1, 0], [0, 1, 0, 0], [0, 0, 0, 1]]) {
							linear_extrude(height = 1, center = false, convexity = 1, scale = [1, 1], $fn = 0, $fa = 12, $fs = 2) {
								text(text = "The Programmers", size = 18, spacing = 1, font = "Liberation Serif", direction = "ltr", language = "en", script = "latin", halign = "left", valign = "baseline", $fn = 16, $fa = 12, $fs = 2);
							}
						}
					}
				}
			}
		}
	}
	multmatrix([[1, 0, 0, 160], [0, 1, 0, 0], [0, 0, 1, -40], [0, 0, 0, 1]]) {
		group() {
			color([0, 0, 0, 1]) {
				group() {
					group() {
						multmatrix([[1, 0, 0, 0], [0, 0, -1, 0], [0, 1, 0, 0], [0, 0, 0, 1]]) {
							linear_extrude(height = 1, center = false, convexity = 1, scale = [1, 1], $fn = 0, $fa = 12, $fs = 2) {
								text(text = "Solid 3D CAD Modeller", size = 18, spacing = 1, font = "Liberation Serif", direction = "ltr", language = "en", script = "latin", halign = "left", valign = "baseline", $fn = 16, $fa = 12, $fs = 2);
=======
						group() {
							multmatrix([[1, 0, 0, 0], [0, 0, -1, 0], [0, 1, 0, 0], [0, 0, 0, 1]]) {
								linear_extrude(height = 1, center = false, convexity = 1, scale = [1, 1], $fn = 0, $fa = 12, $fs = 2) {
									text(text = "Open", size = 42, spacing = 1, font = "Liberation Sans:style=Bold", direction = "ltr", language = "en", script = "latin", halign = "left", valign = "baseline", $fn = 16, $fa = 12, $fs = 2);
								}
							}
						}
					}
				}
			}
		}
		multmatrix([[1, 0, 0, 247], [0, 1, 0, 0], [0, 0, 1, 40], [0, 0, 0, 1]]) {
			group() {
				color([0, 0, 0, 1]) {
					group() {
						group() {
							multmatrix([[1, 0, 0, 0], [0, 0, -1, 0], [0, 1, 0, 0], [0, 0, 0, 1]]) {
								linear_extrude(height = 1, center = false, convexity = 1, scale = [1, 1], $fn = 0, $fa = 12, $fs = 2) {
									text(text = "SCAD", size = 42, spacing = 1, font = "Liberation Sans:style=Bold", direction = "ltr", language = "en", script = "latin", halign = "left", valign = "baseline", $fn = 16, $fa = 12, $fs = 2);
								}
							}
						}
					}
				}
			}
		}
		multmatrix([[1, 0, 0, 100], [0, 1, 0, 0], [0, 0, 1, 0], [0, 0, 0, 1]]) {
			group() {
				color([0, 0, 0, 1]) {
					group() {
						group() {
							multmatrix([[1, 0, 0, 0], [0, 0, -1, 0], [0, 1, 0, 0], [0, 0, 0, 1]]) {
								linear_extrude(height = 1, center = false, convexity = 1, scale = [1, 1], $fn = 0, $fa = 12, $fs = 2) {
									text(text = "The Programmers", size = 18, spacing = 1, font = "Liberation Sans", direction = "ltr", language = "en", script = "latin", halign = "left", valign = "baseline", $fn = 16, $fa = 12, $fs = 2);
								}
							}
						}
					}
				}
			}
		}
		multmatrix([[1, 0, 0, 160], [0, 1, 0, 0], [0, 0, 1, -30], [0, 0, 0, 1]]) {
			group() {
				color([0, 0, 0, 1]) {
					group() {
						group() {
							multmatrix([[1, 0, 0, 0], [0, 0, -1, 0], [0, 1, 0, 0], [0, 0, 0, 1]]) {
								linear_extrude(height = 1, center = false, convexity = 1, scale = [1, 1], $fn = 0, $fa = 12, $fs = 2) {
									text(text = "Solid 3D CAD Modeller", size = 18, spacing = 1, font = "Liberation Sans", direction = "ltr", language = "en", script = "latin", halign = "left", valign = "baseline", $fn = 16, $fa = 12, $fs = 2);
								}
>>>>>>> 541352ac
							}
						}
					}
				}
			}
		}
	}
	group();
}<|MERGE_RESOLUTION|>--- conflicted
+++ resolved
@@ -1,38 +1,15 @@
-<<<<<<< HEAD
-group();
 multmatrix([[1, 0, 0, 110], [0, 1, 0, 0], [0, 0, 1, 80], [0, 0, 0, 1]]) {
 	multmatrix([[1, 0, 0, 0], [0, 1, 0, 0], [0, 0, 1, 30], [0, 0, 0, 1]]) {
 		multmatrix([[0.69427204401, 0.71938369937, 0.02175826214, 0], [-0.58256341607, 0.57946619475, -0.56994630922, 0], [-0.42261826174, 0.38302222155, 0.82139380484, 0], [0, 0, 0, 1]]) {
 			group() {
 				difference() {
-					sphere($fn = 120, $fa = 12, $fs = 2, r = 60);
-					group() {
-						cylinder($fn = 60, $fa = 12, $fs = 2, h = 150, r1 = 30, r2 = 30, center = true);
+					sphere($fn = 100, $fa = 12, $fs = 2, r = 60);
+					cylinder($fn = 100, $fa = 12, $fs = 2, h = 150, r1 = 30, r2 = 30, center = true);
+#					multmatrix([[1, 0, 0, 0], [0, 0, -1, 0], [0, 1, 0, 0], [0, 0, 0, 1]]) {
+						cylinder($fn = 100, $fa = 12, $fs = 2, h = 150, r1 = 30, r2 = 30, center = true);
 					}
 					multmatrix([[0, 0, 1, 0], [0, 1, 0, 0], [-1, 0, 0, 0], [0, 0, 0, 1]]) {
-						group() {
-							cylinder($fn = 60, $fa = 12, $fs = 2, h = 150, r1 = 30, r2 = 30, center = true);
-						}
-					}
-#					multmatrix([[1, 0, 0, 0], [0, 0, -1, 0], [0, 1, 0, 0], [0, 0, 0, 1]]) {
-						group() {
-							cylinder($fn = 60, $fa = 12, $fs = 2, h = 150, r1 = 30, r2 = 30, center = true);
-=======
-group() {
-	multmatrix([[1, 0, 0, 110], [0, 1, 0, 0], [0, 0, 1, 80], [0, 0, 0, 1]]) {
-		multmatrix([[1, 0, 0, 0], [0, 1, 0, 0], [0, 0, 1, 30], [0, 0, 0, 1]]) {
-			multmatrix([[0.69427204401, 0.71938369937, 0.02175826214, 0], [-0.58256341607, 0.57946619475, -0.56994630922, 0], [-0.42261826174, 0.38302222155, 0.82139380484, 0], [0, 0, 0, 1]]) {
-				group() {
-					difference() {
-						sphere($fn = 100, $fa = 12, $fs = 2, r = 60);
 						cylinder($fn = 100, $fa = 12, $fs = 2, h = 150, r1 = 30, r2 = 30, center = true);
-#						multmatrix([[1, 0, 0, 0], [0, 0, -1, 0], [0, 1, 0, 0], [0, 0, 0, 1]]) {
-							cylinder($fn = 100, $fa = 12, $fs = 2, h = 150, r1 = 30, r2 = 30, center = true);
-						}
-						multmatrix([[0, 0, 1, 0], [0, 1, 0, 0], [-1, 0, 0, 0], [0, 0, 0, 1]]) {
-							cylinder($fn = 100, $fa = 12, $fs = 2, h = 150, r1 = 30, r2 = 30, center = true);
->>>>>>> 541352ac
-						}
 					}
 				}
 			}
@@ -43,10 +20,9 @@
 			color([0.317647, 0.556863, 0.0156863, 1]) {
 				group() {
 					group() {
-<<<<<<< HEAD
 						multmatrix([[1, 0, 0, 0], [0, 0, -1, 0], [0, 1, 0, 0], [0, 0, 0, 1]]) {
 							linear_extrude(height = 1, center = false, convexity = 1, scale = [1, 1], $fn = 0, $fa = 12, $fs = 2) {
-								text(text = "Open", size = 42, spacing = 1, font = "Liberation Serif:style=Bold", direction = "ltr", language = "en", script = "latin", halign = "left", valign = "baseline", $fn = 16, $fa = 12, $fs = 2);
+								text(text = "Open", size = 42, spacing = 1, font = "Liberation Sans:style=Bold", direction = "ltr", language = "en", script = "latin", halign = "left", valign = "baseline", $fn = 16, $fa = 12, $fs = 2);
 							}
 						}
 					}
@@ -54,14 +30,14 @@
 			}
 		}
 	}
-	multmatrix([[1, 0, 0, 242], [0, 1, 0, 0], [0, 0, 1, 40], [0, 0, 0, 1]]) {
+	multmatrix([[1, 0, 0, 247], [0, 1, 0, 0], [0, 0, 1, 40], [0, 0, 0, 1]]) {
 		group() {
 			color([0, 0, 0, 1]) {
 				group() {
 					group() {
 						multmatrix([[1, 0, 0, 0], [0, 0, -1, 0], [0, 1, 0, 0], [0, 0, 0, 1]]) {
 							linear_extrude(height = 1, center = false, convexity = 1, scale = [1, 1], $fn = 0, $fa = 12, $fs = 2) {
-								text(text = "SCAD", size = 42, spacing = 1, font = "Liberation Serif:style=Bold", direction = "ltr", language = "en", script = "latin", halign = "left", valign = "baseline", $fn = 16, $fa = 12, $fs = 2);
+								text(text = "SCAD", size = 42, spacing = 1, font = "Liberation Sans:style=Bold", direction = "ltr", language = "en", script = "latin", halign = "left", valign = "baseline", $fn = 16, $fa = 12, $fs = 2);
 							}
 						}
 					}
@@ -69,14 +45,14 @@
 			}
 		}
 	}
-	multmatrix([[1, 0, 0, 100], [0, 1, 0, 0], [0, 0, 1, -10], [0, 0, 0, 1]]) {
+	multmatrix([[1, 0, 0, 100], [0, 1, 0, 0], [0, 0, 1, 0], [0, 0, 0, 1]]) {
 		group() {
 			color([0, 0, 0, 1]) {
 				group() {
 					group() {
 						multmatrix([[1, 0, 0, 0], [0, 0, -1, 0], [0, 1, 0, 0], [0, 0, 0, 1]]) {
 							linear_extrude(height = 1, center = false, convexity = 1, scale = [1, 1], $fn = 0, $fa = 12, $fs = 2) {
-								text(text = "The Programmers", size = 18, spacing = 1, font = "Liberation Serif", direction = "ltr", language = "en", script = "latin", halign = "left", valign = "baseline", $fn = 16, $fa = 12, $fs = 2);
+								text(text = "The Programmers", size = 18, spacing = 1, font = "Liberation Sans", direction = "ltr", language = "en", script = "latin", halign = "left", valign = "baseline", $fn = 16, $fa = 12, $fs = 2);
 							}
 						}
 					}
@@ -84,66 +60,14 @@
 			}
 		}
 	}
-	multmatrix([[1, 0, 0, 160], [0, 1, 0, 0], [0, 0, 1, -40], [0, 0, 0, 1]]) {
+	multmatrix([[1, 0, 0, 160], [0, 1, 0, 0], [0, 0, 1, -30], [0, 0, 0, 1]]) {
 		group() {
 			color([0, 0, 0, 1]) {
 				group() {
 					group() {
 						multmatrix([[1, 0, 0, 0], [0, 0, -1, 0], [0, 1, 0, 0], [0, 0, 0, 1]]) {
 							linear_extrude(height = 1, center = false, convexity = 1, scale = [1, 1], $fn = 0, $fa = 12, $fs = 2) {
-								text(text = "Solid 3D CAD Modeller", size = 18, spacing = 1, font = "Liberation Serif", direction = "ltr", language = "en", script = "latin", halign = "left", valign = "baseline", $fn = 16, $fa = 12, $fs = 2);
-=======
-						group() {
-							multmatrix([[1, 0, 0, 0], [0, 0, -1, 0], [0, 1, 0, 0], [0, 0, 0, 1]]) {
-								linear_extrude(height = 1, center = false, convexity = 1, scale = [1, 1], $fn = 0, $fa = 12, $fs = 2) {
-									text(text = "Open", size = 42, spacing = 1, font = "Liberation Sans:style=Bold", direction = "ltr", language = "en", script = "latin", halign = "left", valign = "baseline", $fn = 16, $fa = 12, $fs = 2);
-								}
-							}
-						}
-					}
-				}
-			}
-		}
-		multmatrix([[1, 0, 0, 247], [0, 1, 0, 0], [0, 0, 1, 40], [0, 0, 0, 1]]) {
-			group() {
-				color([0, 0, 0, 1]) {
-					group() {
-						group() {
-							multmatrix([[1, 0, 0, 0], [0, 0, -1, 0], [0, 1, 0, 0], [0, 0, 0, 1]]) {
-								linear_extrude(height = 1, center = false, convexity = 1, scale = [1, 1], $fn = 0, $fa = 12, $fs = 2) {
-									text(text = "SCAD", size = 42, spacing = 1, font = "Liberation Sans:style=Bold", direction = "ltr", language = "en", script = "latin", halign = "left", valign = "baseline", $fn = 16, $fa = 12, $fs = 2);
-								}
-							}
-						}
-					}
-				}
-			}
-		}
-		multmatrix([[1, 0, 0, 100], [0, 1, 0, 0], [0, 0, 1, 0], [0, 0, 0, 1]]) {
-			group() {
-				color([0, 0, 0, 1]) {
-					group() {
-						group() {
-							multmatrix([[1, 0, 0, 0], [0, 0, -1, 0], [0, 1, 0, 0], [0, 0, 0, 1]]) {
-								linear_extrude(height = 1, center = false, convexity = 1, scale = [1, 1], $fn = 0, $fa = 12, $fs = 2) {
-									text(text = "The Programmers", size = 18, spacing = 1, font = "Liberation Sans", direction = "ltr", language = "en", script = "latin", halign = "left", valign = "baseline", $fn = 16, $fa = 12, $fs = 2);
-								}
-							}
-						}
-					}
-				}
-			}
-		}
-		multmatrix([[1, 0, 0, 160], [0, 1, 0, 0], [0, 0, 1, -30], [0, 0, 0, 1]]) {
-			group() {
-				color([0, 0, 0, 1]) {
-					group() {
-						group() {
-							multmatrix([[1, 0, 0, 0], [0, 0, -1, 0], [0, 1, 0, 0], [0, 0, 0, 1]]) {
-								linear_extrude(height = 1, center = false, convexity = 1, scale = [1, 1], $fn = 0, $fa = 12, $fs = 2) {
-									text(text = "Solid 3D CAD Modeller", size = 18, spacing = 1, font = "Liberation Sans", direction = "ltr", language = "en", script = "latin", halign = "left", valign = "baseline", $fn = 16, $fa = 12, $fs = 2);
-								}
->>>>>>> 541352ac
+								text(text = "Solid 3D CAD Modeller", size = 18, spacing = 1, font = "Liberation Sans", direction = "ltr", language = "en", script = "latin", halign = "left", valign = "baseline", $fn = 16, $fa = 12, $fs = 2);
 							}
 						}
 					}
@@ -151,5 +75,5 @@
 			}
 		}
 	}
-	group();
-}+}
+group();