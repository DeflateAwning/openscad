<<<<<<< HEAD
cube(size = [1, 1, 1], center = false);
multmatrix([[1, 0, 0, 2], [0, 1, 0, 0], [0, 0, 1, 0], [0, 0, 0, 1]]) {
	square(size = [1, 1], center = false);
=======
group() {
	cube(size = [1, 1, 1], center = false);
	multmatrix([[1, 0, 0, 2], [0, 1, 0, 0], [0, 0, 1, 0], [0, 0, 0, 1]]) {
		square(size = [1, 1], center = false);
	}
	union() {
		cube(size = [0, 0, 0], center = false);
		circle($fn = 0, $fa = 12, $fs = 2, r = 0);
	}
>>>>>>> 656735f6
}<|MERGE_RESOLUTION|>--- conflicted
+++ resolved
@@ -1,16 +1,8 @@
-<<<<<<< HEAD
 cube(size = [1, 1, 1], center = false);
 multmatrix([[1, 0, 0, 2], [0, 1, 0, 0], [0, 0, 1, 0], [0, 0, 0, 1]]) {
 	square(size = [1, 1], center = false);
-=======
-group() {
-	cube(size = [1, 1, 1], center = false);
-	multmatrix([[1, 0, 0, 2], [0, 1, 0, 0], [0, 0, 1, 0], [0, 0, 0, 1]]) {
-		square(size = [1, 1], center = false);
-	}
-	union() {
-		cube(size = [0, 0, 0], center = false);
-		circle($fn = 0, $fa = 12, $fs = 2, r = 0);
-	}
->>>>>>> 656735f6
+}
+union() {
+	cube(size = [0, 0, 0], center = false);
+	circle($fn = 0, $fa = 12, $fs = 2, r = 0);
 }