--- conflicted
+++ resolved
@@ -369,14 +369,10 @@
             AND NOT SCADFILE IN_LIST SCADFILES_WITH_DIFFERENT_FAST_CSG_EXPECTATIONS_WITHOUT_TRUST_COREF
             AND NOT SCADFILE IN_LIST FAST_CSG_FAILING_SCADFILES
             AND NOT TEST_FULLNAME IN_LIST FAST_CSG_FAILING_TESTS)
-<<<<<<< HEAD
-          set(EXPERIMENTAL_OPTION ${EXPERIMENTAL_OPTION} "--enable=fast-csg --enable=fast-csg-remesh --enable=fast-csg-trust-corefinement")
-=======
           set(EXPERIMENTAL_OPTION ${EXPERIMENTAL_OPTION} "--enable=fast-csg")
           if (NOT SCADFILE IN_LIST FAST_CSG_TRUST_FAILING_SCADFILES)
             set(EXPERIMENTAL_OPTION ${EXPERIMENTAL_OPTION} "--enable=fast-csg-trust-corefinement")
           endif()
->>>>>>> 660b066c
         endif()
       else()
         # add global experimental options here
@@ -1141,16 +1137,11 @@
 add_cmdline_test(lazyunion-offpngtest  SCRIPT ${EXPORT_IMPORT_PNGTEST_PY} SUFFIX png FILES ${LAZYUNION_3D_FILES} EXPECTEDDIR lazyunion-monotonepng ARGS --openscad=${OPENSCAD_BINPATH} --format=OFF --enable=lazy-union --render=cgal)
 add_cmdline_test(lazyunion-dxfpngtest  SCRIPT ${EXPORT_IMPORT_PNGTEST_PY} SUFFIX png FILES ${LAZYUNION_2D_FILES} EXPECTEDDIR lazyunion-cgalpng     ARGS --openscad=${OPENSCAD_BINPATH} --format=DXF --enable=lazy-union --render=cgal)
 add_cmdline_test(lazyunion-svgpngtest  SCRIPT ${EXPORT_IMPORT_PNGTEST_PY} SUFFIX png FILES ${LAZYUNION_2D_FILES} EXPECTEDDIR lazyunion-cgalpng     ARGS --openscad=${OPENSCAD_BINPATH} --format=SVG --enable=lazy-union --render=cgal)
-<<<<<<< HEAD
 add_cmdline_test(fastcsg-cgalpng       OPENSCAD SUFFIX png FILES ${SCADFILES_WITH_DIFFERENT_FAST_CSG_EXPECTATIONS}                     ARGS --enable=fast-csg --enable=fast-csg-remesh --enable=fast-csg-trust-corefinement --render)
 add_cmdline_test(fastcsg-cgalpng       OPENSCAD SUFFIX png FILES ${SCADFILES_WITH_DIFFERENT_FAST_CSG_EXPECTATIONS_WITHOUT_TRUST_COREF} ARGS --enable=fast-csg --enable=fast-csg-remesh --render)
-=======
-add_cmdline_test(fastcsg-cgalpng       OPENSCAD SUFFIX png FILES ${SCADFILES_WITH_DIFFERENT_FAST_CSG_EXPECTATIONS}                     ARGS --enable=fast-csg --enable=fast-csg-trust-corefinement --render)
-add_cmdline_test(fastcsg-cgalpng       OPENSCAD SUFFIX png FILES ${SCADFILES_WITH_DIFFERENT_FAST_CSG_EXPECTATIONS_WITHOUT_TRUST_COREF} ARGS --enable=fast-csg --render)
 add_cmdline_test(fastcsg-lazyunion-cgalpng     OPENSCAD SUFFIX png FILES ${FASTCSG_LAZYUNION_FILES} ARGS --enable=lazy-union --render)
 add_cmdline_test(fastcsg-lazyunion-amfpngtest    SCRIPT ${EXPORT_IMPORT_PNGTEST_PY} SUFFIX png FILES ${FASTCSG_LAZYUNION_FILES} EXPECTEDDIR fastcsg-lazyunion-monotonepngtest ARGS --enable=lazy-union --openscad=${OPENSCAD_BINPATH} --format=AMF)
 add_cmdline_test(fastcsg-lazyunion-3mfpngtest    SCRIPT ${EXPORT_IMPORT_PNGTEST_PY} SUFFIX png FILES ${FASTCSG_LAZYUNION_FILES} EXPECTEDDIR fastcsg-lazyunion-monotonepngtest ARGS --enable=lazy-union --openscad=${OPENSCAD_BINPATH} --format=3MF)
->>>>>>> 660b066c
 
 #
 # Trivial Export/Import files
