# instructions - see ../doc/testing.txt

#set(DEBUG_OSCD 1) # print debug info during cmake

cmake_minimum_required(VERSION 2.8)
if("${CMAKE_MAJOR_VERSION}.${CMAKE_MINOR_VERSION}.${CMAKE_PATCH_VERSION}" VERSION_GREATER 2.8.3)
  # Explicitly use new include policy to avoid globally shadowing included modules
  # http://www.cmake.org/cmake/help/cmake-2-8-docs.html#policy:CMP0017
  cmake_policy(SET CMP0017 NEW)
endif()

# Needed for cmake < 2.8.3
include(CMakeParseArguments.cmake)

# Detect Lion and force gcc
IF (APPLE)
   EXECUTE_PROCESS(COMMAND sw_vers -productVersion OUTPUT_VARIABLE MACOSX_VERSION)
   IF (NOT ${MACOSX_VERSION} VERSION_LESS "10.9.0")
     message("Detected Maverick (10.9) or later")
     set(CMAKE_C_COMPILER "clang")
     set(CMAKE_CXX_COMPILER "clang++")
     # Somehow, since we build dependencies for 10.7, we need to also build executables
     # for 10.7. This used to not be necessary, but since 10.9 it apparently is..
     SET(CMAKE_OSX_DEPLOYMENT_TARGET 10.7 CACHE STRING "Deployment target")
   ELSEIF (NOT ${MACOSX_VERSION} VERSION_LESS "10.8.0")
     message("Detected Mountain Lion (10.8)")
     set(CMAKE_C_COMPILER "clang")
     set(CMAKE_CXX_COMPILER "clang++")
   ELSEIF (NOT ${MACOSX_VERSION} VERSION_LESS "10.7.0")
     message("Detected Lion (10.7)")
     set(CMAKE_C_COMPILER "clang")
     set(CMAKE_CXX_COMPILER "clang++")
   ELSE()
     message("Detected Snow Leopard (10.6) or older")
     if (USE_LLVM)
       message("Using LLVM compiler")
       set(CMAKE_C_COMPILER "llvm-gcc")
       set(CMAKE_CXX_COMPILER "llvm-g++")
     endif()
   ENDIF()
ENDIF(APPLE)


project(tests)

set(CMAKE_MODULE_PATH {$CMAKE_MODULE_PATH} "${CMAKE_SOURCE_DIR}/../cmake/Modules/")
# Set same stack size for the linker and #define used in PlatformUtils.h
set(STACKSIZE 8388608)
set(CMAKE_CXX_FLAGS "${CMAKE_CXX_FLAGS} -DSTACKSIZE=${STACKSIZE}")
if(WIN32)
  set(CMAKE_EXE_LINKER_FLAGS "${CMAKE_EXE_LINKER_FLAGS} -Wl,--stack,${STACKSIZE}")
endif()

# Get GCC version
if(CMAKE_COMPILER_IS_GNUCXX)
  execute_process(COMMAND ${CMAKE_C_COMPILER} -dumpversion OUTPUT_VARIABLE GCC_VERSION)
endif()

# Build debug build as default
if(NOT CMAKE_BUILD_TYPE)
  #  set(CMAKE_BUILD_TYPE Release)
  if(CMAKE_COMPILER_IS_GNUCXX)
    if (GCC_VERSION VERSION_GREATER 4.6)
      set(CMAKE_BUILD_TYPE RelWithDebInfo)
    else()
      set(CMAKE_BUILD_TYPE Debug)
    endif()
  else()
    set(CMAKE_BUILD_TYPE RelWithDebInfo)
  endif()
endif()
message(STATUS "CMAKE_BUILD_TYPE: ${CMAKE_BUILD_TYPE}")

if(CMAKE_COMPILER_IS_GNUCXX)
  set(CMAKE_CXX_FLAGS "${CMAKE_CXX_FLAGS} -fno-strict-aliasing")
endif()

if(${CMAKE_BUILD_TYPE} STREQUAL "Debug")
  set(CMAKE_CXX_FLAGS "${CMAKE_CXX_FLAGS} -DDEBUG")
else()
  # asserts will be compiled out with NDEBUG -- must remove it
  foreach (flags_var_to_scrub
           CMAKE_CXX_FLAGS_RELEASE
           CMAKE_CXX_FLAGS_RELWITHDEBINFO
           CMAKE_CXX_FLAGS_MINSIZEREL
           CMAKE_C_FLAGS_RELEASE
           CMAKE_C_FLAGS_RELWITHDEBINFO
           CMAKE_C_FLAGS_MINSIZEREL)
    string(REGEX REPLACE "(^| )[/-]D *NDEBUG($| )" " "
           "${flags_var_to_scrub}" "${${flags_var_to_scrub}}")
  endforeach()
endif()

# Setup ccache (if available) to speed up recompiles. It's especially useful
# when switching back and forth between branches where large numbers of files
# would otherwise need to be re-compiled each time.
find_program(CCACHE_PATH ccache)
if (CCACHE_PATH)
  set_property(GLOBAL PROPERTY RULE_LAUNCH_COMPILE ${CCACHE_PATH})
  set_property(GLOBAL PROPERTY RULE_LAUNCH_LINK ${CCACHE_PATH})
endif()

# MCAD
if(NOT EXISTS ${CMAKE_CURRENT_SOURCE_DIR}/../libraries/MCAD/__init__.py)
  message(FATAL_ERROR "MCAD not found. You can install from the OpenSCAD root as follows: \n  git submodule update --init")
endif()

# NULLGL - Allow us to build without OpenGL(TM). run 'cmake .. -DNULLGL=1'
# Most tests will fail, but it can be used for testing/experiments

if(NULLGL)
  set(CMAKE_CXX_FLAGS "${CMAKE_CXX_FLAGS} -DNULLGL")
  set(SKIP_IMAGEMAGICK "1") # we dont generate png, so nothing to compare
else()
  set(ENABLE_OPENCSG_FLAG "-DENABLE_OPENCSG")
endif()

#
# Windows
#

if(WIN32 AND MSVC)
  set(WIN32_STATIC_BUILD "True")
endif()

if(WIN32_STATIC_BUILD AND MSVC)
  if(${CMAKE_BUILD_TYPE} STREQUAL "Debug")
    set(EMSG "\nTo build Win32 STATIC OpenSCAD please see doc/testing.txt")
    message(FATAL_ERROR ${EMSG})
  endif()
endif()

# Disable warnings
if(WIN32 AND MSVC)
  # too long decorated names
  set(CMAKE_CXX_FLAGS "${CMAKE_CXX_FLAGS} /wd4503")
  # int cast to bool in CGAL
  set(CMAKE_CXX_FLAGS "${CMAKE_CXX_FLAGS} /wd4800")
  # unreferenced parameters in CGAL
  set(CMAKE_CXX_FLAGS "${CMAKE_CXX_FLAGS} /wd4100")
  # fopen_s advertisement
  set(CMAKE_CXX_FLAGS "${CMAKE_CXX_FLAGS} -D_CRT_SECURE_NO_DEPRECATE")
  # lexer uses strdup & other POSIX stuff
  set(CMAKE_CXX_FLAGS "${CMAKE_CXX_FLAGS} -D_CRT_NONSTDC_NO_DEPRECATE")
  # M_PI
  set(CMAKE_CXX_FLAGS "${CMAKE_CXX_FLAGS} -D_USE_MATH_DEFINES")
endif()
if(WIN32)
  set(CMAKE_CXX_FLAGS "${CMAKE_CXX_FLAGS} -DUNICODE")
  set(CMAKE_CXX_FLAGS "${CMAKE_CXX_FLAGS} -DNOGDI")
endif()

# Debugging - if you uncomment, use nmake -f Makefile > log.txt (the log is big)
if(WIN32 AND MSVC)
  # Linker debugging
  #set(CMAKE_EXE_LINKER_FLAGS "${CMAKE_EXE_LINKER_FLAGS} -VERBOSE")

  # Compiler debugging
  # you have to pass -DCMAKE_VERBOSE_MAKEFILE=ON to cmake when you run it. 
endif()

if(CMAKE_COMPILER_IS_GNUCXX)
  if (WIN32 OR ${CMAKE_SYSTEM_NAME} MATCHES "NetBSD")
    set(CMAKE_CXX_FLAGS "${CMAKE_CXX_FLAGS} -fpermissive -frounding-math")
  endif()
endif()

# Clang compiler

if(${CMAKE_CXX_COMPILER} MATCHES ".*clang.*")
  # disable enormous amount of warnings about CGAL
  set(CMAKE_CXX_FLAGS "${CMAKE_CXX_FLAGS} -Wno-unused-parameter")
  set(CMAKE_CXX_FLAGS "${CMAKE_CXX_FLAGS} -Wno-unused-variable")
  set(CMAKE_CXX_FLAGS "${CMAKE_CXX_FLAGS} -Wno-unused-function")
  set(CMAKE_CXX_FLAGS "${CMAKE_CXX_FLAGS} -Wno-sign-compare")
endif()
#
# Build test apps
#

function(inclusion user_set_path found_paths)
  # Set up compiler include paths with prepend/append rules. Input is 
  # a path and a set of paths. If user_set_path matches anything in found_paths
  # then we prepend the found_paths because we assume the user wants
  # their set_paths to be a priority. 

  if (DEBUG_OSCD)
    message(STATUS "inclusion:")
    message(STATUS "  ${user_set_path}: ${${user_set_path}}")
    message(STATUS "  ${found_paths}: ${${found_paths}}")
  endif()
  set(inclusion_match 0)
  if (${user_set_path})
    foreach(found_path ${${found_paths}})
      string(FIND ${found_path} ${${user_set_path}} INDEX)
      if (DEFINED INDEX)
        if (${INDEX} EQUAL 0)
          set(inclusion_match 1)
        endif()
      endif()
    endforeach()
    if (inclusion_match)
      include_directories(BEFORE ${${found_paths}})
      if (DEBUG_OSCD)
        message(STATUS "inclusion prepend ${${found_paths}} for ${user_set_path}")
      endif()
      set(inclusion_match 0)
    endif()
  endif()
  if (NOT inclusion_match)
    include_directories(AFTER ${${found_paths}})
    if (DEBUG_OSCD)
      message(STATUS "inclusion append ${${found_paths}} for ${user_set_path}")
    endif()
  endif()
endfunction()

# Boost
# 
# FindBoost.cmake has been included from Cmake's GIT circa the end of 2011
# because most existing installs of cmake had a buggy older version. 
#
# Update this if FindBoost.cmake gets out of sync with the current boost release
# set(Boost_ADDITIONAL_VERSIONS "1.47.0" "1.46.0")

if (WIN32)
  set(Boost_USE_STATIC_LIBS TRUE)
  set(BOOST_STATIC TRUE)
  set(BOOST_THREAD_USE_LIB TRUE)
endif()

if (NOT $ENV{OPENSCAD_LIBRARIES} STREQUAL "")
  set(BOOST_ROOT "$ENV{OPENSCAD_LIBRARIES}")
  if (EXISTS ${BOOST_ROOT}/include/boost)
    # if boost is under OPENSCAD_LIBRARIES, then 
    # don't look in the system paths (workaround FindBoost.cmake bug)
    set(Boost_NO_SYSTEM_PATHS "TRUE")
    message(STATUS "BOOST_ROOT: " ${BOOST_ROOT})
  endif()
endif()

if (NOT $ENV{BOOSTDIR} STREQUAL "")
  set(BOOST_ROOT "$ENV{BOOSTDIR}")
  set(Boost_NO_SYSTEM_PATHS "TRUE")
  set(Boost_DEBUG TRUE)
  message(STATUS "BOOST_ROOT: " ${BOOST_ROOT})
endif()

find_package( Boost 1.35.0 COMPONENTS thread program_options filesystem system regex REQUIRED)
message(STATUS "Boost ${Boost_VERSION} includes found: " ${Boost_INCLUDE_DIRS})
message(STATUS "Boost libraries found:")
foreach(boostlib ${Boost_LIBRARIES})
  message(STATUS "  " ${boostlib})
endforeach()

inclusion(BOOST_ROOT Boost_INCLUDE_DIRS)
if (${Boost_VERSION} LESS 104600)
  add_definitions(-DBOOST_FILESYSTEM_VERSION=3) # Use V3 for boost 1.44-1.45
endif()

# On Mac, we need to link against the correct C++ library. We choose the same one
# as Boost uses.
if(APPLE)
  execute_process(COMMAND grep -q __112basic_string ${Boost_LIBRARIES}
                  RESULT_VARIABLE BOOST_USE_STDLIBCPP)
  if (NOT BOOST_USE_STDLIBCPP)
     message(STATUS "Found boost linked with libc++")
     set(LIBCXX11 TRUE)
  else()
     message(STATUS "Found boost linked with libstdc++")
     set(LIBCXX11 FALSE)
  endif()
endif()

#
# Handle C++11.
# Note: Since Xcode 7, c++11 is default
# Note gnu++11 used to enable numeric constants in maths.h on Windows.
#
message(STATUS "Using C++11")
  if (NOT CMAKE_COMPILER_IS_GNUCXX OR GCC_VERSION VERSION_GREATER 4.6)
    set(CMAKE_CXX_FLAGS "${CMAKE_CXX_FLAGS} -std=gnu++11")
  else()
    set(CMAKE_CXX_FLAGS "${CMAKE_CXX_FLAGS} -std=gnu++0x")
  endif()
if(APPLE)
  set(LIBCXX11 1)
  message(STATUS "Using libc++")
  set(CMAKE_CXX_FLAGS "${CMAKE_CXX_FLAGS} -stdlib=libc++")
endif()

# Mac OS X
if(APPLE)
  FIND_LIBRARY(COCOA_LIBRARY Cocoa REQUIRED)
  FIND_LIBRARY(APP_SERVICES_LIBRARY ApplicationServices)
endif()


# Eigen

# Turn off Eigen SIMD optimization
if(NOT APPLE)
  if(NOT ${CMAKE_SYSTEM_NAME} MATCHES "^FreeBSD")
    set(CMAKE_CXX_FLAGS "${CMAKE_CXX_FLAGS} -DEIGEN_DONT_ALIGN")
  endif()
endif()

# Priority
# 3. EIGENDIR if set
# 1. OPENSCAD_LIBRARIES eigen3
# 4. system's standard include paths for eigen3

set(EIGEN_DIR "$ENV{EIGENDIR}")
set(OPENSCAD_LIBDIR "$ENV{OPENSCAD_LIBRARIES}")

if (EIGEN_DIR)
  set(EIGHINT ${EIGEN_DIR}/include/eigen3 ${EIGEN_DIR})
  find_path(EIGEN_INCLUDE_DIR Eigen/Core HINTS ${EIGHINT})
endif()

if (NOT EIGEN_INCLUDE_DIR)
  # The NO_CMAKE_SYSTEM_PATH is necessary to avoid OS X from picking up 
  # a stray Eigen from /Library/Framework
  find_path(EIGEN_INCLUDE_DIR Eigen/Core HINTS ${OPENSCAD_LIBDIR}/include/eigen3 NO_CMAKE_SYSTEM_PATH)
endif()

if (NOT EIGEN_INCLUDE_DIR)
  if (${CMAKE_SYSTEM_NAME} MATCHES "^FreeBSD")
    find_path(EIGEN_INCLUDE_DIR Eigen/Core HINTS /usr/local/include/eigen3)
  elseif (${CMAKE_SYSTEM_NAME} MATCHES "NetBSD")
    find_path(EIGEN_INCLUDE_DIR Eigen/Core HINTS /usr/pkg/include/eigen3)
  elseif (APPLE)
    find_path(EIGEN_INCLUDE_DIR Eigen/Core HINTS /opt/local/include/eigen3)
    if (NOT EIGEN_INCLUDE_DIR)
      find_path(EIGEN_INCLUDE_DIR Eigen/Core HINTS /usr/local/include/eigen3)
    endif()
  else()
    find_path(EIGEN_INCLUDE_DIR Eigen/Core HINTS /usr/include/eigen3)
  endif()
endif()

if (NOT EIGEN_INCLUDE_DIR)
  message(STATUS "Eigen not found")
else()
  message(STATUS "Eigen found in " ${EIGEN_INCLUDE_DIR})
  inclusion(EIGEN_DIR EIGEN_INCLUDE_DIR)
endif()

###### NULLGL wraps all OpenGL(TM) items (GL, Glew, OpenCSG)
###### Several pages of code fall under this 'if( NOT NULLGL )'
if (NOT NULLGL)

# OpenGL
find_package(OpenGL REQUIRED)
if (NOT OPENGL_GLU_FOUND)
  message(STATUS "GLU not found in system paths...searching $ENV{OPENSCAD_LIBRARIES} ")
  find_library(OPENGL_glu_LIBRARY GLU HINTS $ENV{OPENSCAD_LIBRARIES}/lib)
  if (NOT OPENGL_glu_LIBRARY)
    message(FATAL "GLU library not found")
  endif()
  set(OPENGL_LIBRARIES ${OPENGL_glu_LIBRARY} ${OPENGL_LIBRARIES})
endif()
message(STATUS "OPENGL_LIBRARIES: ")
foreach(GLLIB ${OPENGL_LIBRARIES})
  message(STATUS "  " ${GLLIB})
endforeach()
if (UNIX AND NOT APPLE)
  # see github issue 1355. as of writing the code for offscreen GL context
  # setup requires X11 on Un*x like systems (not Apple/Win).
  find_package(X11 REQUIRED)
  message(STATUS "X11_INCLUDE_DIR: " ${X11_INCLUDE_DIR})
  message(STATUS "X11_LIBRARIES: ")
  foreach(XLIB ${X11_LIBRARIES})
    message(STATUS "  " ${XLIB})
  endforeach()
endif()

# GLEW

if(WIN32_STATIC_BUILD)
  set(CMAKE_CXX_FLAGS "${CMAKE_CXX_FLAGS} -DGLEW_STATIC")
endif()

if (NOT $ENV{GLEWDIR} STREQUAL "")
  set(GLEW_DIR "$ENV{GLEWDIR}")
elseif (NOT $ENV{OPENSCAD_LIBRARIES} STREQUAL "")
  set(GLEW_DIR "$ENV{OPENSCAD_LIBRARIES}")
endif()
if (GLEW_DIR)
  find_path(GLEW_INCLUDE_DIR
            GL/glew.h
            HINTS ${GLEW_DIR}/include
            NO_DEFAULT_PATH)
  find_library(GLEW_LIBRARY
               NAMES GLEW glew
               HINTS ${GLEW_DIR}/lib ${GLEW_DIR}/lib64
               NO_DEFAULT_PATH)
  if (GLEW_INCLUDE_DIR AND GLEW_LIBRARY)
    set(GLEW_FOUND 1)
  endif()
endif()

if (NOT GLEW_FOUND)
  find_package(GLEW REQUIRED)
endif()

message(STATUS "GLEW include: " ${GLEW_INCLUDE_DIR})
message(STATUS "GLEW library: " ${GLEW_LIBRARY})

inclusion(GLEW_DIR GLEW_INCLUDE_DIR)

endif() ########## NULLGL ENDIF

# Flex/Bison
find_package(BISON REQUIRED)

if(${CMAKE_SYSTEM_NAME} MATCHES "^FreeBSD")
  # FreeBSD has an old flex in /usr/bin and a new flex in /usr/local/bin
  set(FLEX_EXECUTABLE /usr/local/bin/flex)
endif()

# prepend the dir where deps were built
if (NOT $ENV{OPENSCAD_LIBRARIES} STREQUAL "")
  set(OSCAD_DEPS "")
  set(OSCAD_DEPS_PATHS $ENV{OPENSCAD_LIBRARIES}/include)
  inclusion(OSCAD_DEPS OSCAD_DEPS_PATHS)
endif()

if(${CMAKE_SYSTEM_NAME} MATCHES "NetBSD")
  include_directories( /usr/pkg/include /usr/X11R7/include )
  set(FLEX_EXECUTABLE /usr/pkg/bin/flex)
  if(NOT ${CMAKE_CXX_COMPILER} MATCHES ".*clang.*")
    set(CMAKE_CXX_FLAGS "${CMAKE_CXX_FLAGS} -std=c++0x")
  endif()
endif()

find_package(FLEX REQUIRED)
# The COMPILE_FLAGS and forced C++ compiler is just to be compatible with qmake
if (WIN32)
  set(FLEX_UNISTD_FLAG "-DYY_NO_UNISTD_H")
endif()
FLEX_TARGET(OpenSCADlexer ../src/lexer.l ${CMAKE_CURRENT_BINARY_DIR}/lexer.cxx COMPILE_FLAGS "${FLEX_UNISTD_FLAG}")
BISON_TARGET(OpenSCADparser ../src/parser.y ${CMAKE_CURRENT_BINARY_DIR}/parser.cxx COMPILE_FLAGS "-p parser")
ADD_FLEX_BISON_DEPENDENCY(OpenSCADlexer OpenSCADparser)
set_source_files_properties(${CMAKE_CURRENT_BINARY_DIR}/parser_yacc.c PROPERTIES LANGUAGE "CXX")

# CGAL

# Disable rounding math check to allow usage of Valgrind
# This is needed as Valgrind currently does not correctly
# handle rounding modes used by CGAL.
# set(CMAKE_CXX_FLAGS "${CMAKE_CXX_FLAGS} -DCGAL_DISABLE_ROUNDING_MATH_CHECK=ON")

if (NOT $ENV{CGALDIR} STREQUAL "")
  set(CGAL_DIR "$ENV{CGALDIR}")
elseif (NOT $ENV{OPENSCAD_LIBRARIES} STREQUAL "")
  if (EXISTS "$ENV{OPENSCAD_LIBRARIES}/lib/CGAL")
    set(CGAL_DIR "$ENV{OPENSCAD_LIBRARIES}/lib/CGAL")
    set(CMAKE_MODULE_PATH "${CGAL_DIR}" ${CMAKE_MODULE_PATH})
  elseif (EXISTS "$ENV{OPENSCAD_LIBRARIES}/include/CGAL")
    set(CGAL_DIR "$ENV{OPENSCAD_LIBRARIES}")
    set(CMAKE_MODULE_PATH "${CGAL_DIR}" ${CMAKE_MODULE_PATH})
  endif()
endif()
message(STATUS "CGAL_DIR: " ${CGAL_DIR})
find_package(CGAL REQUIRED)
message(STATUS "CGAL config found in " ${CGAL_USE_FILE} )
foreach(cgal_incdir ${CGAL_INCLUDE_DIRS})
  message(STATUS "CGAL include found in " ${cgal_incdir} )
endforeach()
message(STATUS "CGAL libraries found in " ${CGAL_LIBRARIES_DIR} )
if("${CGAL_MAJOR_VERSION}.${CGAL_MINOR_VERSION}" VERSION_LESS 3.6)
  message(FATAL_ERROR "CGAL >= 3.6 required")
endif()
inclusion(CGAL_DIR CGAL_INCLUDE_DIRS)

# Trying to re-run boost after CGAL as workaround for homebrew build issue
find_package( Boost 1.35.0 COMPONENTS thread program_options filesystem system regex REQUIRED)
message(STATUS "Boost (2) ${Boost_VERSION} includes found: " ${Boost_INCLUDE_DIRS})
message(STATUS "Boost (2) libraries found:")
foreach(boostlib ${Boost_LIBRARIES})
  message(STATUS "  " ${boostlib})
endforeach()


#Remove bad BOOST libraries from CGAL 3rd party dependencies when they don't exist (such as on 64-bit Ubuntu 13.10).
#Libs of concern are /usr/lib/libboost_thread.so;/usr/lib/libboost_system.so;
#Confirmed bug in CGAL @ https://bugs.launchpad.net/ubuntu/+source/cgal/+bug/1242111
string(FIND "${CGAL_3RD_PARTY_LIBRARIES}" "/usr/lib/libboost_system.so" FIND_POSITION  )
if(NOT "-1" STREQUAL ${FIND_POSITION} )
  if(NOT EXISTS "/usr/lib/libboost_system.so")
    MESSAGE( STATUS "CGAL_3RD_PARTY_LIBRARIES:Removing non-existent /usr/lib/libboost_system.so" )
    string(REPLACE "/usr/lib/libboost_system.so" "" CGAL_3RD_PARTY_LIBRARIES ${CGAL_3RD_PARTY_LIBRARIES})
  endif()
endif() 
string(FIND "${CGAL_3RD_PARTY_LIBRARIES}" "/usr/lib/libboost_thread.so" FIND_POSITION  )
if(NOT "-1" STREQUAL ${FIND_POSITION} )
  if(NOT EXISTS "/usr/lib/libboost_thread.so")
    MESSAGE( STATUS "CGAL_3RD_PARTY_LIBRARIES:Removing non-existent /usr/lib/libboost_thread.so" )
    string(REPLACE "/usr/lib/libboost_thread.so" "" CGAL_3RD_PARTY_LIBRARIES ${CGAL_3RD_PARTY_LIBRARIES})
  endif()
endif() 

if (${CMAKE_SYSTEM_NAME} MATCHES "NetBSD")
  foreach(CGAL3RDPLIB ${CGAL_3RD_PARTY_LIBRARIES})
    if(NOT EXISTS "${CGAL3RDPLIB}")
      MESSAGE( STATUS " Removing non-existent ${CGAL3RDPLIB}" )
      string(REPLACE "${CGAL3RDPLIB}" "" CGAL_3RD_PARTY_LIBRARIES ${CGAL_3RD_PARTY_LIBRARIES})
    endif()
  endforeach()
endif()

MESSAGE(STATUS "CGAL 3RD PARTY LIBS:")
foreach(CGAL3RDPLIB ${CGAL_3RD_PARTY_LIBRARIES})
  MESSAGE(STATUS " ${CGAL3RDPLIB}" )
endforeach()

if(${CMAKE_CXX_COMPILER} MATCHES ".*clang.*" AND NOT ${CGAL_CXX_FLAGS_INIT} STREQUAL "" )
  string(REPLACE "-frounding-math" "" CGAL_CXX_FLAGS_INIT ${CGAL_CXX_FLAGS_INIT})
  string(REPLACE "--param=ssp-buffer-size=4" "" CGAL_CXX_FLAGS_INIT ${CGAL_CXX_FLAGS_INIT})
  # clang fails to build several included standard C++ libs on some
  # machines when FORTIFY_SOURCE is enabled.
  message(STATUS "disabling FORTIFY_SOURCE: https://bugzilla.redhat.com/show_bug.cgi?id=1188075")
  string(REPLACE "FORTIFY_SOURCE=2" "FORTIFY_SOURCE=0" CGAL_CXX_FLAGS_INIT ${CGAL_CXX_FLAGS_INIT})
endif()

# GLib2

find_package(GLIB2 2.2.0 REQUIRED)
add_definitions(${GLIB2_DEFINITIONS})
inclusion(GLIB2_DIR GLIB2_INCLUDE_DIRS)

# 3MF
include(FindLib3MF.cmake)
add_definitions(${LIB3MF_CFLAGS})
include_directories(${LIB3MF_INCLUDE_DIRS})

# find libraries using pkg-config
find_package(PkgConfig REQUIRED)
include(PkgConfigTools.cmake)
save_pkg_config_env()

if (DEFINED ENV{OPENSCAD_LIBRARIES})
  set(ENV{PKG_CONFIG_PATH} "$ENV{OPENSCAD_LIBRARIES}/lib/pkgconfig")
endif()

pkg_check_modules(FONTCONFIG REQUIRED fontconfig>=2.8.0)
if (FONTCONFIG_VERSION)
  message(STATUS "fontconfig ${FONTCONFIG_VERSION} found: ${FONTCONFIG_INCLUDE_DIRS}")
endif()

pkg_check_modules(FREETYPE REQUIRED freetype2>=2.4.9)
if (FREETYPE_VERSION)
  message(STATUS "freetype2 ${FREETYPE_VERSION} found: ${FREETYPE_INCLUDE_DIRS}")
endif()

pkg_check_modules(HARFBUZZ REQUIRED harfbuzz>=0.9.19)
if (HARFBUZZ_VERSION)
  message(STATUS "harfbuzz ${HARFBUZZ_VERSION} found: ${HARFBUZZ_INCLUDE_DIRS}")
endif()

# FindLibXml2.cmake uses pkgconfig so keep this inside our own pkgconfig section
# in case we had to build libxml2 ourselves under $OPENSACD_LIBRARIES builddir
find_package(LibXml2 2.9 REQUIRED)
add_definitions(${LIBXML2_DEFINITIONS})
inclusion(LIBXML2_DIR LIBXML2_INCLUDE_DIR)

restore_pkg_config_env()

add_definitions(${FONTCONFIG_CFLAGS})
add_definitions(${FREETYPE_CFLAGS})
add_definitions(${HARFBUZZ_CFLAGS})


# Image comparison - expected test image vs actual generated image

# Imagemagick

if (SKIP_IMAGEMAGICK)
  if (NOT DIFFPNG)
    # cross-building depends on this
    set(IMAGE_COMPARE_EXECUTABLE "/bin/echo")
  endif()
else()
  find_package(ImageMagick COMPONENTS convert)
  if (ImageMagick_convert_FOUND)
    message(STATUS "ImageMagick convert executable found: " ${ImageMagick_convert_EXECUTABLE})
    set(IMAGE_COMPARE_EXECUTABLE ${ImageMagick_convert_EXECUTABLE})
  else()
    message(STATUS "Couldn't find imagemagick 'convert' program")
    set(IMAGEMAGICK_NOBINARY 1)
    set(DIFFPNG 1)
  endif()
endif()

if ( not ${IMAGEMACIK_NOBINARY} )
  if ( "${ImageMagick_VERSION_STRING}" VERSION_LESS "6.5.9.4" )
    message(STATUS "ImageMagick version less than 6.5.9.4, cannot use -morphology comparison")
    message(STATUS "ImageMagick Using older image comparison method")
    set(COMPARATOR "old")
  endif()

  execute_process(COMMAND ${IMAGE_COMPARE_EXECUTABLE} --version OUTPUT_VARIABLE IM_OUT )
  if ( ${IM_OUT} MATCHES "OpenMP" )
    # http://www.daniloaz.com/en/617/systems/high-cpu-load-when-converting-images-with-imagemagick
    message(STATUS "ImageMagick: OpenMP bug workaround - setting MAGICK_THREAD_LIMIT=1")
    set(CTEST_ENVIRONMENT "${CTEST_ENVIRONMENT};MAGICK_THREAD_LIMIT=1")
  endif()

  message(STATUS "Comparing magicktest1.png with magicktest2.png")
  set(IM_TEST_FILES "${CMAKE_CURRENT_SOURCE_DIR}/magicktest1.png" "${CMAKE_CURRENT_SOURCE_DIR}/magicktest2.png")
  set(COMPARE_ARGS ${IMAGE_COMPARE_EXECUTABLE} ${IM_TEST_FILES} -alpha On -compose difference -composite -threshold 10% -morphology Erode Square -format %[fx:w*h*mean] info:)
  # compare arguments taken from test_cmdline_tool.py
  message(STATUS "Running ImageMagick compare: ${COMPARE_ARGS}")
  execute_process(COMMAND ${COMPARE_ARGS} RESULT_VARIABLE IM_RESULT OUTPUT_VARIABLE IM_OUT )
  message(STATUS "Result: ${IM_RESULT}")
  if ( NOT ${IM_RESULT} STREQUAL "0" )
    message(STATUS "magicktest1.png and magicktest2.png were incorrectly detected as identical")
    message(STATUS "Using alternative image comparison")
    set(DIFFPNG 1)
  endif()
endif()

if ( ${DIFFPNG} )
  set(IMAGE_COMPARE_EXECUTABLE ${CMAKE_CURRENT_BINARY_DIR}/diffpng)
  set(COMPARATOR "diffpng")
  add_executable(diffpng diffpng.cpp ../src/ext/lodepng/lodepng.cpp)
  message(STATUS "using diffpng for image comparison")
endif()

# Internal includes
include_directories(../src ../src/ext/libtess2/Include ../src/ext/lodepng)

# Handle OpenSCAD version based on VERSION env. variable.
# Use current timestamp if not specified (development builds)
if ("$ENV{VERSION}" STREQUAL "")
  # Timestamp is only available in cmake >= 2.8.11  
  if("${CMAKE_MAJOR_VERSION}.${CMAKE_MINOR_VERSION}.${CMAKE_PATCH_VERSION}" VERSION_GREATER 2.8.10)
    string(TIMESTAMP VERSION "%Y.%m.%d")
  else()
    set(VERSION "2015.03")
  endif()
else()
  set(VERSION $ENV{VERSION})
endif()
message(STATUS "OpenSCAD version: ${VERSION}")
string(REPLACE "-" ";" SPLITVERSION ${VERSION})
list(GET SPLITVERSION 0 OPENSCAD_SHORTVERSION)
string(REGEX MATCHALL "^[0-9]+|[0-9]+|[0-9]+$" MYLIST "${OPENSCAD_SHORTVERSION}")
list(GET MYLIST 0 OPENSCAD_YEAR)
list(GET MYLIST 1 OPENSCAD_MONTH)
math(EXPR OPENSCAD_MONTH ${OPENSCAD_MONTH}) # get rid of leading zero
list(LENGTH MYLIST VERSIONLEN)
if (${VERSIONLEN} EQUAL 3)
  list(GET MYLIST 2 OPENSCAD_DAY)
  math(EXPR OPENSCAD_DAY ${OPENSCAD_DAY}) # get rid of leading zero
endif()

add_definitions(-DOPENSCAD_VERSION=${VERSION} -DOPENSCAD_SHORTVERSION=${OPENSCAD_SHORTVERSION} -DOPENSCAD_YEAR=${OPENSCAD_YEAR} -DOPENSCAD_MONTH=${OPENSCAD_MONTH})
if (DEFINED OPENSCAD_DAY)
  add_definitions(-DOPENSCAD_DAY=${OPENSCAD_DAY})
endif()

add_definitions(-DENABLE_EXPERIMENTAL -DOPENSCAD_NOGUI)

# Search for MCAD in correct place
set(CTEST_ENVIRONMENT "${CTEST_ENVIRONMENT};OPENSCADPATH=${CMAKE_CURRENT_SOURCE_DIR}/../libraries")

# Platform specific settings

if(APPLE)
   message(STATUS "Offscreen OpenGL Context - using Apple CGL")
   set(OFFSCREEN_CTX_SOURCE "OffscreenContextCGL.mm" CACHE TYPE STRING)
   set(OFFSCREEN_IMGUTILS_SOURCE "imageutils-macosx.cc" CACHE TYPE STRING)
   set(PLATFORMUTILS_SOURCE "PlatformUtils-mac.mm" CACHE TYPE STRING)
elseif(UNIX)
   message(STATUS "Offscreen OpenGL Context - using Unix GLX")
   set(OFFSCREEN_CTX_SOURCE "OffscreenContextGLX.cc" CACHE TYPE STRING)
   set(OFFSCREEN_IMGUTILS_SOURCE "imageutils-lodepng.cc" CACHE TYPE STRING)
   set(PLATFORMUTILS_SOURCE "PlatformUtils-posix.cc" CACHE TYPE STRING)
   # X11 needed for Offscreen OpenGL on current Un*x, see github issue 1355
   set(OFFSCREEN_CTX_LIBRARIES ${X11_LIBRARIES} CACHE TYPE STRING)
elseif(WIN32)
   message(STATUS "Offscreen OpenGL Context - using Microsoft WGL")
   set(OFFSCREEN_CTX_SOURCE "OffscreenContextWGL.cc" CACHE TYPE STRING)
   set(OFFSCREEN_IMGUTILS_SOURCE "imageutils-lodepng.cc" CACHE TYPE STRING)
   set(PLATFORMUTILS_SOURCE "PlatformUtils-win.cc" CACHE TYPE STRING)
endif()

#
# GUI binary tests
#
if(EXISTS "$ENV{OPENSCAD_BINARY}")
  set(OPENSCAD_BINPATH "$ENV{OPENSCAD_BINARY}")
elseif(APPLE)
  set(OPENSCAD_BINPATH "${CMAKE_CURRENT_SOURCE_DIR}/../OpenSCAD.app/Contents/MacOS/OpenSCAD")
elseif (MINGW_CROSS_ENV_DIR) 
  set(OPENSCAD_BINPATH "${CMAKE_CURRENT_SOURCE_DIR}/../mingw32/release/openscad.exe")
elseif(WIN32)
  set(OPENSCAD_BINPATH "${CMAKE_CURRENT_SOURCE_DIR}/../Release/openscad.exe")
elseif(EXISTS "${CMAKE_CURRENT_SOURCE_DIR}/../bin/openscad")
  set(OPENSCAD_BINPATH "${CMAKE_CURRENT_SOURCE_DIR}/../bin/openscad")
else()
  set(OPENSCAD_BINPATH "${CMAKE_CURRENT_SOURCE_DIR}/../openscad")
endif()

if(EXISTS "${OPENSCAD_BINPATH}")
  message(STATUS "Found OpenSCAD binary: ${OPENSCAD_BINPATH}")
else()
  message(STATUS "Couldn't find the OpenSCAD binary: ${OPENSCAD_BINPATH}")
  message(FATAL_ERROR "Please build the OpenSCAD binary and place it here: ${OPENSCAD_BINPATH}" )
endif()

#
# Tags tests as disabled. This is more convenient than removing them manually
# from the lists of filenames
#
macro(disable_tests)
  foreach (TESTNAME ${ARGN})
#    message("Disabling ${TESTNAME}")
    list(APPEND DISABLED_TESTS ${TESTNAME})
  endforeach()
endmacro()

#
# Tags tests as experimental. This will add all the --enable=<feature>
# options for the tagged tests.
#
macro(experimental_tests)
  foreach (TESTNAME ${ARGN})
#    message("Marking as experimental ${TESTNAME}")
    list(APPEND EXPERIMENTAL_TESTS ${TESTNAME})
  endforeach()
endmacro()

#
# Tags the given tests as belonging to the given CONFIG, i.e. will
# only be executed when run using ctest -C <CONFIG>
#
# Usage example: set_test_config(Heavy dumptest_testname opencsgtest_testname2)
#
function(set_test_config CONFIG)
  list(APPEND ${CONFIG}_TEST_CONFIG ${ARGN})
  list(FIND TEST_CONFIGS ${CONFIG} FOUND)
  if (FOUND EQUAL -1)
    list(APPEND TEST_CONFIGS ${CONFIG})
    # Export to parent scope
    set(TEST_CONFIGS ${TEST_CONFIGS} PARENT_SCOPE)
  endif()
  # Export to parent scope
  set(${CONFIG}_TEST_CONFIG ${${CONFIG}_TEST_CONFIG} PARENT_SCOPE)
endfunction()

#
# Returns a list of test configs 
#
function(get_test_config TESTNAME CONFIGS)
  foreach(CONFIG ${TEST_CONFIGS})
    list(FIND ${CONFIG}_TEST_CONFIG ${TESTNAME} IDX)
    if (${IDX} GREATER -1)
      list(APPEND ${CONFIGS} ${CONFIG})
    endif()
  endforeach()
  if (${CONFIGS})
    # Convert to a format understood by add_test()
    string(REPLACE ";" "|" ${${CONFIGS}} ${CONFIGS})
    # Export to parent scope
    set(${CONFIGS} ${${CONFIGS}} PARENT_SCOPE)
  endif()
endfunction()

#
# Returns into the FULLNAME variable the global full test name (identifier) 
# given a test command and source filename
#
function(get_test_fullname TESTCMD FILENAME FULLNAME)
  get_filename_component(TESTCMD_NAME ${TESTCMD} NAME_WE)
  get_filename_component(TESTNAME ${FILENAME} NAME_WE)
  string(REPLACE " " "_" TESTNAME ${TESTNAME}) # Test names cannot include spaces
  set(${FULLNAME} ${TESTCMD_NAME}_${TESTNAME})
  # Export to parent scope
  set(${FULLNAME} ${${FULLNAME}} PARENT_SCOPE)
endfunction()

#
# Check if a test file is a 2D test
#
function(is_2d FULLNAME RESULT)
  list(FIND ALL_2D_FILES ${FULLNAME} IDX)
  if (${IDX} GREATER -1)
    set(${RESULT} 1 PARENT_SCOPE)
  else()
    set(${RESULT} PARENT_SCOPE)
  endif()
endfunction()

#
# This functions adds cmd-line tests given files.
#
# Usage add_cmdline_test(testbasename [EXE <executable>] [ARGS <args to exe>]
#                        [SCRIPT <script>]
#                        [EXPECTEDDIR <shared dir>] SUFFIX <suffix> FILES <test files>)
#
find_package(PythonInterp 3.4 REQUIRED)
function(add_cmdline_test TESTCMD_BASENAME)
  cmake_parse_arguments(TESTCMD "" "EXE;SCRIPT;SUFFIX;EXPECTEDDIR" "FILES;ARGS" ${ARGN})

  # If sharing results with another test, pass on this to the python script
  if (TESTCMD_EXPECTEDDIR)
    set(EXTRA_OPTIONS -e ${TESTCMD_EXPECTEDDIR})
  endif()

  if (TESTCMD_EXE)
    set(TESTNAME_OPTION -t ${TESTCMD_BASENAME})
  else()
    # If no executable was specified, assume it was built by us and resides here
    set(TESTCMD_EXE ${CMAKE_BINARY_DIR}/${TESTCMD_BASENAME})
  endif()

  # Add tests from args
  foreach (SCADFILE ${TESTCMD_FILES})
    get_filename_component(FILE_BASENAME ${SCADFILE} NAME_WE)
    string(REPLACE " " "_" FILE_BASENAME ${FILE_BASENAME}) # Test names cannot include spaces
    set(TEST_FULLNAME "${TESTCMD_BASENAME}_${FILE_BASENAME}")
    list(FIND DISABLED_TESTS ${TEST_FULLNAME} DISABLED)

    if (${DISABLED} EQUAL -1)

      list(FIND EXPERIMENTAL_TESTS ${TEST_FULLNAME} EXPERIMENTAL)

      if (${EXPERIMENTAL} EQUAL -1)
        set(EXPERIMENTAL_OPTION "")
      else()
<<<<<<< HEAD
        set(EXPERIMENTAL_OPTION "--enable=amf-import" "--enable=svg-import" "--enable=3mf-import" "--enable=3mf-export")
=======
        set(EXPERIMENTAL_OPTION "--enable=3mf-import" "--enable=3mf-export")
>>>>>>> 69bf5a55
      endif()

      # 2D tests should be viewed from the top, not an angle.
      set(CAMERA_OPTION "")
      is_2d(${SCADFILE} IS2D)
      if (IS2D)
        set(CAMERA_OPTION "--camera=0,0,100,0,0,0" "--viewall" "--autocenter" "--projection=ortho")
      endif()

      # Handle configurations
      unset(FOUNDCONFIGS)
      get_test_config(${TEST_FULLNAME} FOUNDCONFIGS)
      if (NOT FOUNDCONFIGS)
        set_test_config(Default ${TEST_FULLNAME})
      endif()
      set_test_config(All ${TEST_FULLNAME})
      list(FIND FOUNDCONFIGS Bugs FOUND)
      if (FOUND EQUAL -1)
        set_test_config(Good ${TEST_FULLNAME})
      endif()

      unset(FOUNDCONFIGS)
      get_test_config(${TEST_FULLNAME} FOUNDCONFIGS)
      set(CONFARG CONFIGURATIONS)
      set(CONFVAL ${FOUNDCONFIGS})

      # The python script cannot extract the testname when given extra parameters
      if (TESTCMD_ARGS)
        set(FILENAME_OPTION -f ${FILE_BASENAME})
      endif()

      add_test(NAME ${TEST_FULLNAME} ${CONFARG} ${CONFVAL} COMMAND ${PYTHON_EXECUTABLE} ${tests_SOURCE_DIR}/test_cmdline_tool.py --comparator=${COMPARATOR} -c ${IMAGE_COMPARE_EXECUTABLE} -s ${TESTCMD_SUFFIX} ${EXTRA_OPTIONS} ${TESTNAME_OPTION} ${FILENAME_OPTION} ${TESTCMD_EXE} ${TESTCMD_SCRIPT} "${SCADFILE}" ${CAMERA_OPTION} ${EXPERIMENTAL_OPTION} ${TESTCMD_ARGS})
      set_property(TEST ${TEST_FULLNAME} PROPERTY ENVIRONMENT "${CTEST_ENVIRONMENT}")
    endif()
  endforeach()
endfunction()

#
# Usage add_failing_test(testbasename RETVAL <expected return value>
#                        [EXE <executable>] [SCRIPT <script>] [ARGS <args to exe>]
#                        FILES <test files>)
#
function(add_failing_test TESTCMD_BASENAME)
  cmake_parse_arguments(TESTCMD "" "RETVAL;EXE;SCRIPT;" "FILES;ARGS" ${ARGN})

  if (TESTCMD_EXE)
    set(TESTNAME_OPTION -t ${TESTCMD_BASENAME})
  else()
    # If no executable was specified, assume it was built by us and resides here
    set(TESTCMD_EXE ${CMAKE_BINARY_DIR}/${TESTCMD_BASENAME})
  endif()

  # Add tests from args
  foreach (SCADFILE ${TESTCMD_FILES})
    get_filename_component(FILE_BASENAME ${SCADFILE} NAME_WE)
    string(REPLACE " " "_" FILE_BASENAME ${FILE_BASENAME}) # Test names cannot include spaces
    set(TEST_FULLNAME "${TESTCMD_BASENAME}_${FILE_BASENAME}")
    list(FIND DISABLED_TESTS ${TEST_FULLNAME} DISABLED)

    if (${DISABLED} EQUAL -1)
      # Handle configurations
      unset(FOUNDCONFIGS)
      get_test_config(${TEST_FULLNAME} FOUNDCONFIGS)
      if (NOT FOUNDCONFIGS)
        set_test_config(Default ${TEST_FULLNAME})
      endif()
      set_test_config(All ${TEST_FULLNAME})
      unset(FOUNDCONFIGS)
      get_test_config(${TEST_FULLNAME} FOUNDCONFIGS)
      set(CONFARG CONFIGURATIONS)
      set(CONFVAL ${FOUNDCONFIGS})

      # The python script cannot extract the testname when given extra parameters
      if (TESTCMD_ARGS)
        set(FILENAME_OPTION -f ${FILE_BASENAME})
      endif()

      add_test(NAME ${TEST_FULLNAME} ${CONFARG} ${CONFVAL} COMMAND ${TESTCMD_EXE} ${TESTCMD_SCRIPT} "${SCADFILE}" ${TESTCMD_ARGS})
      set_property(TEST ${TEST_FULLNAME} PROPERTY ENVIRONMENT "${CTEST_ENVIRONMENT}")
    endif()
  endforeach()
endfunction()

enable_testing()



set_directory_properties(PROPERTIES TEST_INCLUDE_FILE "${CMAKE_SOURCE_DIR}/EnforceConfig.cmake")

# Subst files
configure_file(${CMAKE_SOURCE_DIR}/../testdata/scad/templates/include-tests-template.scad
               ${CMAKE_SOURCE_DIR}/../testdata/scad/misc/include-tests.scad)
configure_file(${CMAKE_SOURCE_DIR}/../testdata/scad/templates/use-tests-template.scad
               ${CMAKE_SOURCE_DIR}/../testdata/scad/misc/use-tests.scad)
configure_file(${CMAKE_SOURCE_DIR}/../testdata/scad/templates/import_stl-tests-template.scad
               ${CMAKE_SOURCE_DIR}/../testdata/scad/3D/features/import_stl-tests.scad)
configure_file(${CMAKE_SOURCE_DIR}/../testdata/scad/templates/import_3mf-tests-template.scad
               ${CMAKE_SOURCE_DIR}/../testdata/scad/3D/features/import_3mf-tests.scad)
configure_file(${CMAKE_SOURCE_DIR}/../testdata/scad/templates/import_dxf-tests-template.scad
               ${CMAKE_SOURCE_DIR}/../testdata/scad/2D/features/import_dxf-tests.scad)

# Find all scad files
file(GLOB FEATURES_3D_FILES ${CMAKE_SOURCE_DIR}/../testdata/scad/3D/features/*.scad)
file(GLOB FEATURES_2D_FILES ${CMAKE_SOURCE_DIR}/../testdata/scad/2D/features/*.scad)
file(GLOB DEPRECATED_3D_FILES ${CMAKE_SOURCE_DIR}/../testdata/scad/3D/deprecated/*.scad)
file(GLOB ISSUES_2D_FILES ${CMAKE_SOURCE_DIR}/../testdata/scad/2D/issues/*.scad)
file(GLOB ISSUES_3D_FILES ${CMAKE_SOURCE_DIR}/../testdata/scad/3D/issues/*.scad)
file(GLOB SCAD_DXF_FILES ${CMAKE_SOURCE_DIR}/../testdata/scad/dxf/*.scad)
file(GLOB SCAD_SVG_FILES ${CMAKE_SOURCE_DIR}/../testdata/scad/svg/*.scad)
file(GLOB SCAD_AMF_FILES ${CMAKE_SOURCE_DIR}/../testdata/scad/amf/*.scad)
file(GLOB SCAD_NEF3_FILES ${CMAKE_SOURCE_DIR}/../testdata/scad/nef3/*.scad)
file(GLOB FUNCTION_FILES ${CMAKE_SOURCE_DIR}/../testdata/scad/functions/*.scad)
file(GLOB_RECURSE EXAMPLE_3D_FILES ${CMAKE_SOURCE_DIR}/../examples/*.scad)

list(REMOVE_ITEM EXAMPLE_3D_FILES
                  ${CMAKE_SOURCE_DIR}/../examples/Old/example015.scad
                  ${CMAKE_SOURCE_DIR}/../examples/Advanced/module_recursion.scad
                  ${CMAKE_SOURCE_DIR}/../examples/Functions/list_comprehensions.scad
                  ${CMAKE_SOURCE_DIR}/../examples/Functions/polygon_areas.scad
                  ${CMAKE_SOURCE_DIR}/../examples/Functions/recursion.scad)

list(APPEND EXAMPLE_2D_FILES
                  ${CMAKE_SOURCE_DIR}/../examples/Old/example015.scad
                  ${CMAKE_SOURCE_DIR}/../examples/Advanced/module_recursion.scad
                  ${CMAKE_SOURCE_DIR}/../examples/Functions/list_comprehensions.scad
                  ${CMAKE_SOURCE_DIR}/../examples/Functions/polygon_areas.scad
                  ${CMAKE_SOURCE_DIR}/../examples/Functions/recursion.scad)

list(APPEND EXAMPLE_FILES ${EXAMPLE_3D_FILES} ${EXAMPLE_2D_FILES})

list(APPEND MISC_FILES ${CMAKE_SOURCE_DIR}/../testdata/scad/misc/escape-test.scad
                       ${CMAKE_SOURCE_DIR}/../testdata/scad/misc/include-tests.scad
                       ${CMAKE_SOURCE_DIR}/../testdata/scad/misc/include-overwrite-main.scad
                       ${CMAKE_SOURCE_DIR}/../testdata/scad/misc/use-tests.scad
                       ${CMAKE_SOURCE_DIR}/../testdata/scad/misc/assert-tests.scad
                       ${CMAKE_SOURCE_DIR}/../testdata/scad/misc/let-module-tests.scad
                       ${CMAKE_SOURCE_DIR}/../testdata/scad/misc/localfiles-test.scad
                       ${CMAKE_SOURCE_DIR}/../testdata/scad/misc/localfiles_dir/localfiles-compatibility-test.scad
                       ${CMAKE_SOURCE_DIR}/../testdata/scad/misc/allexpressions.scad
                       ${CMAKE_SOURCE_DIR}/../testdata/scad/misc/allfunctions.scad
                       ${CMAKE_SOURCE_DIR}/../testdata/scad/misc/allmodules.scad
                       ${CMAKE_SOURCE_DIR}/../testdata/scad/misc/special-consts.scad)


list(APPEND FAILING_FILES ${CMAKE_SOURCE_DIR}/../testdata/scad/issues/issue1890-comment.scad
                          ${CMAKE_SOURCE_DIR}/../testdata/scad/issues/issue1890-include.scad
                          ${CMAKE_SOURCE_DIR}/../testdata/scad/issues/issue1890-string.scad
                          ${CMAKE_SOURCE_DIR}/../testdata/scad/issues/issue1890-use.scad)

list(APPEND ECHO_FILES ${FUNCTION_FILES} ${MISC_FILES}
            ${CMAKE_SOURCE_DIR}/../testdata/scad/3D/features/for-tests.scad
            ${CMAKE_SOURCE_DIR}/../testdata/scad/3D/features/rotate-parameters.scad
            ${CMAKE_SOURCE_DIR}/../testdata/scad/misc/expression-evaluation-tests.scad
            ${CMAKE_SOURCE_DIR}/../testdata/scad/misc/echo-tests.scad
            ${CMAKE_SOURCE_DIR}/../testdata/scad/misc/assert-fail1-test.scad
            ${CMAKE_SOURCE_DIR}/../testdata/scad/misc/assert-fail2-test.scad
            ${CMAKE_SOURCE_DIR}/../testdata/scad/misc/assert-fail3-test.scad
            ${CMAKE_SOURCE_DIR}/../testdata/scad/misc/parser-tests.scad
            ${CMAKE_SOURCE_DIR}/../testdata/scad/misc/builtin-tests.scad
            ${CMAKE_SOURCE_DIR}/../testdata/scad/misc/dim-all.scad
            ${CMAKE_SOURCE_DIR}/../testdata/scad/misc/string-test.scad
            ${CMAKE_SOURCE_DIR}/../testdata/scad/misc/string-indexing.scad
            ${CMAKE_SOURCE_DIR}/../testdata/scad/misc/string-unicode.scad
            ${CMAKE_SOURCE_DIR}/../testdata/scad/misc/chr-tests.scad
            ${CMAKE_SOURCE_DIR}/../testdata/scad/misc/ord-tests.scad
            ${CMAKE_SOURCE_DIR}/../testdata/scad/misc/vector-values.scad
            ${CMAKE_SOURCE_DIR}/../testdata/scad/misc/search-tests.scad
            ${CMAKE_SOURCE_DIR}/../testdata/scad/misc/search-tests-unicode.scad
            ${CMAKE_SOURCE_DIR}/../testdata/scad/misc/recursion-test-function.scad
            ${CMAKE_SOURCE_DIR}/../testdata/scad/misc/recursion-test-function2.scad
            ${CMAKE_SOURCE_DIR}/../testdata/scad/misc/recursion-test-function3.scad
            ${CMAKE_SOURCE_DIR}/../testdata/scad/misc/recursion-test-module.scad
            ${CMAKE_SOURCE_DIR}/../testdata/scad/misc/recursion-test-vector.scad
            ${CMAKE_SOURCE_DIR}/../testdata/scad/misc/tail-recursion-tests.scad
            ${CMAKE_SOURCE_DIR}/../testdata/scad/misc/value-reassignment-tests.scad
            ${CMAKE_SOURCE_DIR}/../testdata/scad/misc/value-reassignment-tests2.scad
            ${CMAKE_SOURCE_DIR}/../testdata/scad/misc/variable-scope-tests.scad
            ${CMAKE_SOURCE_DIR}/../testdata/scad/misc/scope-assignment-tests.scad
            ${CMAKE_SOURCE_DIR}/../testdata/scad/misc/lookup-tests.scad
            ${CMAKE_SOURCE_DIR}/../testdata/scad/misc/expression-shortcircuit-tests.scad
            ${CMAKE_SOURCE_DIR}/../testdata/scad/misc/parent_module-tests.scad
            ${CMAKE_SOURCE_DIR}/../testdata/scad/misc/children-tests.scad
            ${CMAKE_SOURCE_DIR}/../testdata/scad/misc/range-tests.scad
            ${CMAKE_SOURCE_DIR}/../testdata/scad/misc/no-break-space-test.scad
            ${CMAKE_SOURCE_DIR}/../testdata/scad/misc/unicode-tests.scad
            ${CMAKE_SOURCE_DIR}/../testdata/scad/misc/utf8-tests.scad
            ${CMAKE_SOURCE_DIR}/../testdata/scad/misc/nbsp-utf8-test.scad
            ${CMAKE_SOURCE_DIR}/../testdata/scad/misc/nbsp-latin1-test.scad
            ${CMAKE_SOURCE_DIR}/../testdata/scad/misc/concat-tests.scad
            ${CMAKE_SOURCE_DIR}/../testdata/scad/misc/include-recursive-test.scad
            ${CMAKE_SOURCE_DIR}/../testdata/scad/misc/errors-warnings.scad
            ${CMAKE_SOURCE_DIR}/../testdata/scad/misc/errors-warnings-included.scad
            ${CMAKE_SOURCE_DIR}/../testdata/scad/misc/isundef-test.scad
            ${CMAKE_SOURCE_DIR}/../testdata/scad/misc/operators-tests.scad
            ${CMAKE_SOURCE_DIR}/../testdata/scad/misc/builtins-calling-vec3vec2.scad
            ${CMAKE_SOURCE_DIR}/../testdata/scad/issues/issue1472.scad
            ${CMAKE_SOURCE_DIR}/../testdata/scad/bugs/empty-stl.scad
            ${CMAKE_SOURCE_DIR}/../testdata/scad/issues/issue1516.scad
            ${CMAKE_SOURCE_DIR}/../testdata/scad/issues/issue1528.scad
            ${CMAKE_SOURCE_DIR}/../testdata/scad/issues/issue1923.scad
            ${CMAKE_SOURCE_DIR}/../testdata/scad/misc/preview_variable.scad
            ${CMAKE_SOURCE_DIR}/../testdata/scad/issues/issue1851-each-fail-on-scalar.scad
            )

list(APPEND ASTDUMPTEST_FILES ${MISC_FILES}
            ${CMAKE_SOURCE_DIR}/../testdata/scad/functions/assert-expression-fail1-test.scad
            ${CMAKE_SOURCE_DIR}/../testdata/scad/functions/assert-expression-fail2-test.scad
            ${CMAKE_SOURCE_DIR}/../testdata/scad/functions/assert-expression-fail3-test.scad
            ${CMAKE_SOURCE_DIR}/../testdata/scad/functions/assert-expression-tests.scad
            ${CMAKE_SOURCE_DIR}/../testdata/scad/functions/echo-expression-tests.scad
            ${CMAKE_SOURCE_DIR}/../testdata/scad/functions/let-test-single.scad
            ${CMAKE_SOURCE_DIR}/../testdata/scad/functions/let-tests.scad
            ${CMAKE_SOURCE_DIR}/../testdata/scad/functions/list-comprehensions.scad
            )

list(APPEND DUMPTEST_FILES ${FEATURES_2D_FILES} ${FEATURES_3D_FILES} ${DEPRECATED_3D_FILES} ${MISC_FILES})

list(APPEND CGALPNGTEST_2D_FILES ${FEATURES_2D_FILES} ${SCAD_DXF_FILES} ${ISSUES_2D_FILES} ${EXAMPLE_2D_FILES})
list(APPEND CGALPNGTEST_3D_FILES ${FEATURES_3D_FILES} ${SCAD_AMF_FILES} ${DEPRECATED_3D_FILES} ${ISSUES_3D_FILES} ${EXAMPLE_3D_FILES} ${SCAD_NEF3_FILES})
list(APPEND CGALPNGTEST_3D_FILES ${CMAKE_SOURCE_DIR}/../testdata/scad/misc/include-tests.scad
                           ${CMAKE_SOURCE_DIR}/../testdata/scad/misc/use-tests.scad
                           ${CMAKE_SOURCE_DIR}/../testdata/scad/misc/assert-tests.scad
                           ${CMAKE_SOURCE_DIR}/../testdata/scad/misc/let-module-tests.scad
                           ${CMAKE_SOURCE_DIR}/../testdata/scad/bugs/transform-nan-inf-tests.scad
                           ${CMAKE_SOURCE_DIR}/../testdata/scad/misc/localfiles-test.scad
                           ${CMAKE_SOURCE_DIR}/../testdata/scad/misc/localfiles_dir/localfiles-compatibility-test.scad
                           ${CMAKE_SOURCE_DIR}/../testdata/scad/misc/rotate-empty-bbox.scad
                           ${CMAKE_SOURCE_DIR}/../testdata/scad/misc/empty-shape-tests.scad
                           ${CMAKE_SOURCE_DIR}/../testdata/scad/misc/null-polygons.scad
                           ${CMAKE_SOURCE_DIR}/../testdata/scad/misc/internal-cavity.scad
                           ${CMAKE_SOURCE_DIR}/../testdata/scad/misc/internal-cavity-polyhedron.scad
                           ${CMAKE_SOURCE_DIR}/../testdata/scad/misc/bad-stl-pcbvicebar.scad
                           ${CMAKE_SOURCE_DIR}/../testdata/scad/misc/bad-stl-tardis.scad
                           ${CMAKE_SOURCE_DIR}/../testdata/scad/misc/bad-stl-wing.scad
                           ${CMAKE_SOURCE_DIR}/../testdata/scad/misc/rotate_extrude-hole.scad
                           ${CMAKE_SOURCE_DIR}/../testdata/scad/misc/preview_variable.scad
                           )

list(APPEND CGALPNGTEST_FILES ${CGALPNGTEST_2D_FILES} ${CGALPNGTEST_3D_FILES})
list(APPEND OPENCSGTEST_FILES ${CGALPNGTEST_FILES})
list(APPEND OPENCSGTEST_FILES ${CMAKE_SOURCE_DIR}/../testdata/scad/bugs/intersection-prune-test.scad)
list(APPEND THROWNTOGETHERTEST_FILES ${OPENCSGTEST_FILES})

list(APPEND CGALSTLSANITYTEST_FILES ${CMAKE_SOURCE_DIR}/../testdata/scad/misc/normal-nan.scad)

list(APPEND EXPORT_STL_TEST_FILES ${CMAKE_SOURCE_DIR}/../testdata/scad/stl/stl-export.scad)

list(APPEND EXPORT_3MF_TEST_FILES ${CMAKE_SOURCE_DIR}/../testdata/scad/3mf/3mf-export.scad)

list(APPEND EXPORT3D_CGALCGAL_TEST_FILES ${CMAKE_SOURCE_DIR}/../testdata/scad/3D/features/polyhedron-nonplanar-tests.scad
                                ${CMAKE_SOURCE_DIR}/../testdata/scad/3D/features/rotate_extrude-tests.scad
                                ${CMAKE_SOURCE_DIR}/../testdata/scad/3D/features/union-coincident-test.scad
                                ${CMAKE_SOURCE_DIR}/../testdata/scad/3D/features/mirror-tests.scad
                                ${CMAKE_SOURCE_DIR}/../testdata/scad/misc/null-polygons.scad
                                ${CMAKE_SOURCE_DIR}/../testdata/scad/misc/internal-cavity.scad
                                ${CMAKE_SOURCE_DIR}/../testdata/scad/misc/internal-cavity-polyhedron.scad
                                ${CMAKE_SOURCE_DIR}/../testdata/scad/misc/bad-stl-pcbvicebar.scad
                                ${CMAKE_SOURCE_DIR}/../testdata/scad/misc/bad-stl-tardis.scad
                                ${CMAKE_SOURCE_DIR}/../testdata/scad/misc/rotate_extrude-hole.scad
                                ${CMAKE_SOURCE_DIR}/../testdata/scad/3D/issues/issue904.scad
                                ${CMAKE_SOURCE_DIR}/../testdata/scad/3D/issues/issue1105.scad
                                ${CMAKE_SOURCE_DIR}/../testdata/scad/3D/issues/issue1105d.scad
                                ${CMAKE_SOURCE_DIR}/../testdata/scad/3D/issues/issue1215.scad
                                ${CMAKE_SOURCE_DIR}/../testdata/scad/3D/issues/issue1215c.scad
                                ${CMAKE_SOURCE_DIR}/../testdata/scad/3D/issues/issue1221.scad
                                ${CMAKE_SOURCE_DIR}/../testdata/scad/3D/issues/issue1225.scad
                                ${CMAKE_SOURCE_DIR}/../testdata/scad/misc/preview_variable.scad
                                )

# Issue #910
set_test_config(Bugs 
                     offcgalpngtest_polyhedron-tests
                     offpngtest_nonmanifold-polyhedron
                     offcgalpngtest_bad-stl-pcbvicebar
                     offcgalpngtest_bad-stl-tardis
                     offpngtest_bad-stl-wing
                     offcgalpngtest_issue1105b
                     offcgalpngtest_issue1105c
                     offcgalpngtest_issue1215b
                     offcgalpngtest_issue1258)

list(APPEND EXPORT3D_CGAL_TEST_FILES 
                                ${CMAKE_SOURCE_DIR}/../testdata/scad/3D/features/polyhedron-tests.scad
                                ${CMAKE_SOURCE_DIR}/../testdata/scad/3D/issues/issue1105b.scad
                                ${CMAKE_SOURCE_DIR}/../testdata/scad/3D/issues/issue1105c.scad
                                ${CMAKE_SOURCE_DIR}/../testdata/scad/3D/issues/issue1215b.scad
                                ${CMAKE_SOURCE_DIR}/../testdata/scad/3D/issues/issue1258.scad
                                ${CMAKE_SOURCE_DIR}/../testdata/scad/3D/issues/issue2259.scad)

list(APPEND EXPORT3D_TEST_FILES 
                                ${CMAKE_SOURCE_DIR}/../testdata/scad/misc/nonmanifold-polyhedron.scad
                                ${CMAKE_SOURCE_DIR}/../testdata/scad/misc/bad-stl-wing.scad)

# No issue - this was introduced when fixing #1033
set_test_config(Bugs stlpngtest_bad-stl-wing)

disable_tests(
  # These don't output anything
  dxfpngtest_text-empty-tests
  dxfpngtest_nothing-decimal-comma-separated
  dxfpngtest_nullspace-2d
  svgpngtest_text-empty-tests
  svgpngtest_nothing-decimal-comma-separated
  svgpngtest_nullspace-2d

  # Not useful
  throwntogethertest_internal-cavity
  throwntogethertest_internal-cavity-polyhedron
  throwntogethertest_nullspace-difference

  # these take too long, for little relative gain in testing
  stlpngtest_iteration
  offpngtest_iteration
  stlpngtest_fractal
  offpngtest_fractal
  stlpngtest_logo_and_text
  offpngtest_logo_and_text

  # Has floating point rounding issues
  dumptest-examples_module_recursion

  # z-fighting different on different machines
  throwntogethertest_issue1803
  opencsgtest_issue1165
  opencsgtest_issue1215
  throwntogethertest_issue1089
  throwntogethertest_issue1215
)

# 2D tests
list(APPEND FILES_2D ${FEATURES_2D_FILES} ${ISSUES_2D_FILES} ${EXAMPLE_2D_FILES})
list(APPEND ALL_2D_FILES ${FILES_2D} ${SCAD_DXF_FILES} ${SCAD_SVG_FILES})

# FIXME: This test illustrates a weakness in child() combined with modifiers.
# Reenable it when this is improved
disable_tests(opencsgtest_child-background)

# These tests only makes sense in OpenCSG mode
disable_tests(cgalpngtest_child-background
              cgalpngtest_highlight-and-background-modifier
              cgalpngtest_highlight-modifier2
              cgalpngtest_background-modifier2
              cgalpngtest_testcolornames
              csgpngtest_child-background
              csgpngtest_highlight-and-background-modifier
              csgpngtest_highlight-modifier2
              csgpngtest_background-modifier2
              csgpngtest_testcolornames
              throwntogethertest_testcolornames)

# This test won't render anything meaningful in throwntogether mode
disable_tests(throwntogethertest_minkowski3-erosion)

# The inf/nan tests fail when exporting CSG and rendering that output again
# as currently inf/nan is written directly to the CSG file (e.g. r = inf)
# which is not valid or even misleading in case a variable inf exists.
# FIXME: define export behavior for inf/nan when exporting CSG files
# These tests return error code 1.
# FIXME: We should have a way of running these and verify the return code
disable_tests(csgpngtest_primitive-inf-tests
              csgpngtest_transform-nan-inf-tests
              csgpngtest_primitive-inf-tests
              csgpngtest_transform-nan-inf-tests
              # Triggers a floating point accuracy issue causing loaded .csg to
              # render slightly differently
              cgalpngtest_nothing-decimal-comma-separated
              cgalpngtest_import-empty-tests
              cgalpngtest_empty-shape-tests
              csgpngtest_issue1258)

experimental_tests(cgalpngtest_cube-with-hole
                   cgalpngtest_multi-volume-binary
                   cgalpngtest_sphere20face
                   cgalpngtest_split_pyramid
                   cgalpngtest_tetra_multicolor
                   opencsgtest_cube-with-hole
                   opencsgtest_multi-volume-binary
                   opencsgtest_sphere20face
                   opencsgtest_split_pyramid
                   opencsgtest_tetra_multicolor
                   csgpngtest_cube-with-hole
                   csgpngtest_multi-volume-binary
                   csgpngtest_sphere20face
                   csgpngtest_split_pyramid
                   csgpngtest_tetra_multicolor
                   throwntogethertest_cube-with-hole
                   throwntogethertest_multi-volume-binary
                   throwntogethertest_sphere20face
                   throwntogethertest_split_pyramid
                   throwntogethertest_tetra_multicolor
                   dumptest_assert-tests
                   astdumptest_assert-tests
                   echotest_assert-tests
                   cgalpngtest_assert-tests
                   opencsgtest_assert-tests
                   csgpngtest_assert-tests
                   throwntogethertest_assert-tests
                   echotest_assert-fail1-test
                   echotest_assert-fail2-test
                   echotest_assert-fail3-test
                   echotest_echo-expression-tests
                   echotest_assert-expression-tests
                   echotest_assert-expression-fail1-test
                   echotest_assert-expression-fail2-test
                   echotest_assert-expression-fail3-test
                   astdumptest_echo-expression-tests
                   astdumptest_assert-expression-tests
                   astdumptest_assert-expression-fail1-test
                   astdumptest_assert-expression-fail2-test
                   astdumptest_assert-expression-fail3-test
		   cgalpngtest_import_3mf-tests
		   opencsgtest_import_3mf-tests
		   csgpngtest_import_3mf-tests
		   throwntogethertest_import_3mf-tests
		   3mfexport_3mf-export)

# Test config handling

# Heavy tests are tests taking more than 10 seconds on a development computer
set_test_config(Heavy cgalpngtest_rotate_extrude-tests
                      csgpngtest_rotate_extrude-tests
                      cgalpngtest_for-nested-tests
                      csgpngtest_for-nested-tests
                      cgalpngtest_resize-tests
                      cgalpngtest_fractal
                      csgpngtest_fractal
                      cgalpngtest_iteration
                      csgpngtest_iteration
                      cgalpngtest_linear_extrude-scale-zero-tests
                      csgpngtest_linear_extrude-scale-zero-tests
                      cgalpngtest_sphere-tests
                      csgpngtest_sphere-tests
                      csgpngtest_resize-tests
                      csgpngtest_resize-tests
                      csgpngtest_minkowski3-erosion
                      cgalpngtest_minkowski3-erosion
                      opencsgtest_minkowski3-erosion
                      cgalpngtest_camera-tests
                      csgpngtest_camera-tests
                      cgalpngtest_surface-tests
                      csgpngtest_surface-tests
                      csgpngtest_linear_extrude-parameter-tests
                      cgalpngtest_linear_extrude-parameter-tests
                      csgpngtest_rotate_extrude-angle
                      cgalpngtest_rotate_extrude-angle
                      cgalpngtest_projection-extrude-tests
                      cgalpngtest_for-tests
                      csgpngtest_for-tests
                      stlpngtest_fence
                      stlpngtest_surface
                      stlpngtest_demo_cut
                      stlpngtest_search
                      stlpngtest_rounded_box
                      stlpngtest_difference
                      stlpngtest_translation
                      offpngtest_fence
                      offpngtest_surface
                      offpngtest_demo_cut
                      offpngtest_search
                      offpngtest_rounded_box
                      offpngtest_difference
                      offpngtest_translation
                      cgalstlcgalpngtest_rotate_extrude-tests
                      monotonepngtest_rotate_extrude-tests
                      echotest_tail-recursion-tests
                      cgalstlcgalpngtest_rotate_extrude-tests
                      openscad-colorscheme-metallic-render_CSG
                      )

# Bugs

list(APPEND BUGS_FILES ${CMAKE_SOURCE_DIR}/../testdata/scad/bugs/issue13.scad
                       ${CMAKE_SOURCE_DIR}/../testdata/scad/bugs/issue13b.scad
                       ${CMAKE_SOURCE_DIR}/../testdata/scad/bugs/issue13c.scad
                       ${CMAKE_SOURCE_DIR}/../testdata/scad/bugs/issue584.scad
                       ${CMAKE_SOURCE_DIR}/../testdata/scad/bugs/issue591.scad
                       ${CMAKE_SOURCE_DIR}/../testdata/scad/bugs/issue666.scad
                       ${CMAKE_SOURCE_DIR}/../testdata/scad/bugs/issue791.scad
                       ${CMAKE_SOURCE_DIR}/../testdata/scad/bugs/issue802.scad
                       ${CMAKE_SOURCE_DIR}/../testdata/scad/bugs/issue945.scad
                       ${CMAKE_SOURCE_DIR}/../testdata/scad/bugs/issue945b.scad
                       ${CMAKE_SOURCE_DIR}/../testdata/scad/bugs/issue945c.scad
                       ${CMAKE_SOURCE_DIR}/../testdata/scad/bugs/issue945d.scad
                       ${CMAKE_SOURCE_DIR}/../testdata/scad/bugs/issue945e.scad
                       ${CMAKE_SOURCE_DIR}/../testdata/scad/bugs/issue945f.scad
                       ${CMAKE_SOURCE_DIR}/../testdata/scad/bugs/issue1455.scad
                       ${CMAKE_SOURCE_DIR}/../testdata/scad/bugs/issue1529.scad
                       ${CMAKE_SOURCE_DIR}/../testdata/scad/bugs/issue1580-back-to-back.scad
                       ${CMAKE_SOURCE_DIR}/../testdata/scad/bugs/issue1580-import-back-to-back.scad
                       ${CMAKE_SOURCE_DIR}/../testdata/scad/bugs/issue1580-back-to-back2.scad
                       ${CMAKE_SOURCE_DIR}/../testdata/scad/bugs/issue1580-import-back-to-back2.scad
                       ${CMAKE_SOURCE_DIR}/../testdata/scad/bugs/issue1580-zero-area-triangle.scad
                       ${CMAKE_SOURCE_DIR}/../testdata/scad/bugs/issue1580-import-zero-area-triangle.scad
                       ${CMAKE_SOURCE_DIR}/../testdata/scad/bugs/issue1876.scad
)

# We know that we cannot import weakly manifold files into CGAL, so to make tests easier
# to manage, don't try. Once we improve import, we can reenable this
# Known good manifold files -> EXPORT3D_CGALCGAL_TEST_FILES
# Known weak manifold files -> EXPORT3D_CGAL_TEST_FILES
# Known non-manifold files -> EXPORT3D_TEST_FILES
list(APPEND EXPORT3D_CGALCGAL_TEST_FILES ${BUGS_FILES})
#list(REMOVE_ITEM EXPORT3D_CGALCGAL_TEST_FILES
#)
#list(APPEND EXPORT3D_CGAL_TEST_FILES
#)

# 2D files
list(REMOVE_ITEM EXPORT3D_CGALCGAL_TEST_FILES
                       ${CMAKE_SOURCE_DIR}/../testdata/scad/bugs/issue899.scad
                       ${CMAKE_SOURCE_DIR}/../testdata/scad/bugs/issue1089.scad)
list(APPEND ALL_2D_FILES ${CMAKE_SOURCE_DIR}/../testdata/scad/bugs/issue899.scad)

list(APPEND OPENCSGTEST_FILES ${BUGS_FILES})
list(APPEND CGALPNGTEST_FILES ${BUGS_FILES})
foreach(FILE ${BUGS_FILES})
  get_test_fullname(opencsgtest ${FILE} TEST_FULLNAME)
  set_test_config(Bugs ${TEST_FULLNAME})
  get_test_fullname(cgalpngtest ${FILE} TEST_FULLNAME)
  set_test_config(Bugs ${TEST_FULLNAME})
  get_test_fullname(csgpngtest ${FILE} TEST_FULLNAME)
  set_test_config(Bugs ${TEST_FULLNAME})
  get_test_fullname(offpngtest ${FILE} TEST_FULLNAME)
  set_test_config(Bugs ${TEST_FULLNAME})
  get_test_fullname(monotonepngtest ${FILE} TEST_FULLNAME)
  set_test_config(Bugs ${TEST_FULLNAME})
  get_test_fullname(stlpngtest ${FILE} TEST_FULLNAME)
  set_test_config(Bugs ${TEST_FULLNAME})
  get_test_fullname(stlcgalpngtest ${FILE} TEST_FULLNAME)
  set_test_config(Bugs ${TEST_FULLNAME})
  get_test_fullname(cgalstlcgalpngtest ${FILE} TEST_FULLNAME)
  set_test_config(Bugs ${TEST_FULLNAME})
  get_test_fullname(offpngtest ${FILE} TEST_FULLNAME)
  set_test_config(Bugs ${TEST_FULLNAME})
  get_test_fullname(offcgalpngtest ${FILE} TEST_FULLNAME)
  set_test_config(Bugs ${TEST_FULLNAME})
endforeach()

# Examples

foreach(FILE ${EXAMPLE_FILES})
  get_test_fullname(cgalpngtest ${FILE} TEST_FULLNAME)
  set_test_config(Examples ${TEST_FULLNAME})
  get_test_fullname(opencsgtest ${FILE} TEST_FULLNAME)
  set_test_config(Examples ${TEST_FULLNAME})
  get_test_fullname(throwntogethertest ${FILE} TEST_FULLNAME)
  set_test_config(Examples ${TEST_FULLNAME})
  get_test_fullname(csgpngtest ${FILE} TEST_FULLNAME)
  set_test_config(Examples ${TEST_FULLNAME})
  get_test_fullname(monotonepngtest ${FILE} TEST_FULLNAME)
  set_test_config(Examples ${TEST_FULLNAME})
  get_test_fullname(stlpngtest ${FILE} TEST_FULLNAME)
  set_test_config(Examples ${TEST_FULLNAME})
  get_test_fullname(stlcgalpngtest ${FILE} TEST_FULLNAME)
  set_test_config(Examples ${TEST_FULLNAME})
  get_test_fullname(cgalstlcgalpngtest ${FILE} TEST_FULLNAME)
  set_test_config(Examples ${TEST_FULLNAME})
  get_test_fullname(offpngtest ${FILE} TEST_FULLNAME)
  set_test_config(Examples ${TEST_FULLNAME})
  get_test_fullname(offcgalpngtest ${FILE} TEST_FULLNAME)
  set_test_config(Examples ${TEST_FULLNAME})
endforeach()
foreach(FILE ${EXAMPLE_2D_FILES})
  get_test_fullname(dxfpngtest ${FILE} TEST_FULLNAME)
  set_test_config(Examples ${TEST_FULLNAME})
endforeach()

# Workaround Gallium bugs
if ( ${CMAKE_SYSTEM_PROCESSOR} MATCHES "ppc")
  message(STATUS "Workaround PPC bug https://bugs.freedesktop.org/show_bug.cgi?id=42540")
  set(CTEST_ENVIRONMENT "${CTEST_ENVIRONMENT};GALLIUM_DRIVER=softpipe")
  set(CTEST_ENVIRONMENT "${CTEST_ENVIRONMENT};DRAW_USE_LLVM=no")
endif()

# Set up custom commands to run before & after Ctest run.
# 1. Start/stop Virtual Framebuffer for linux/bsd. 2. Pretty Print
# Please see the CTestCustom.template file for more info. 

file(READ ${CMAKE_CURRENT_SOURCE_DIR}/CTestCustom.template TMP)
string(REPLACE __cmake_current_binary_dir__ ${CMAKE_CURRENT_BINARY_DIR} TMP ${TMP})
string(REPLACE __cmake_current_source_dir__ ${CMAKE_CURRENT_SOURCE_DIR} TMP ${TMP})
string(REPLACE __python__ ${PYTHON_EXECUTABLE} TMP ${TMP})
string(REPLACE __header__ "Generated by cmake from ${CMAKE_CURRENT_SOURCE_DIR}/CTestCustom.template" TMP ${TMP})
string(REPLACE __cmake_system_name__ ${CMAKE_SYSTEM_NAME} TMP ${TMP})
string(REPLACE __openscad_binpath__ ${OPENSCAD_BINPATH} TMP ${TMP})

set(OPENSCAD_UPLOAD_TESTS $ENV{OPENSCAD_UPLOAD_TESTS})
set(UPLOADARG "")
if (OPENSCAD_UPLOAD_TESTS)
  set(UPLOADARG "--upload")
endif()
string(REPLACE __openscad_upload_tests__ "${UPLOADARG}" TMP ${TMP})

message(STATUS "creating CTestCustom.cmake")
file(WRITE ${CMAKE_CURRENT_BINARY_DIR}/CTestCustom.cmake ${TMP})

#
# Add tests
#
# Types of tests:
# o echotest: Just record console output
# o dumptest: Export .csg
# o cgalpngtest: Export to PNG using --render
# o opencsgtest: Export to PNG using OpenCSG
# o throwntogethertest: Export to PNG using the Throwntogether renderer
# o csgpngtest: 1) Export to .csg, 2) import .csg and export to PNG (--render)
# o monotonepngtest: Same as cgalpngtest but with the "Monotone" color scheme
# o stlpngtest: Export to STL, Re-import and render to PNG (--render)
# o stlcgalpngtest: Export to STL, Re-import and render to PNG (--render=cgal)
# o offpngtest: Export to OFF, Re-import and render to PNG (--render)
# o offcgalpngtest: Export to STL, Re-import and render to PNG (--render=cgal)
# o dxfpngtest: Export to DXF, Re-import and render to PNG (--render=cgal)
#

add_cmdline_test(astdumptest EXE ${OPENSCAD_BINPATH} ARGS -o SUFFIX ast FILES ${ASTDUMPTEST_FILES})
add_cmdline_test(csgtermtest EXE ${OPENSCAD_BINPATH} ARGS -o SUFFIX term FILES
                             ${CMAKE_SOURCE_DIR}/../testdata/scad/misc/allexpressions.scad
                             ${CMAKE_SOURCE_DIR}/../testdata/scad/misc/allfunctions.scad
                             ${CMAKE_SOURCE_DIR}/../testdata/scad/misc/allmodules.scad)
add_cmdline_test(echotest EXE ${OPENSCAD_BINPATH} ARGS -o SUFFIX echo FILES ${ECHO_FILES})
add_cmdline_test(echotest EXE ${OPENSCAD_BINPATH} ARGS --check-parameter-ranges=on -o SUFFIX echo FILES ${CMAKE_SOURCE_DIR}/../testdata/scad/misc/builtin-invalid-range-test.scad)
add_cmdline_test(dumptest EXE ${OPENSCAD_BINPATH} ARGS -o SUFFIX csg FILES ${DUMPTEST_FILES})
add_cmdline_test(dumptest-examples EXE ${OPENSCAD_BINPATH} ARGS -o SUFFIX csg FILES ${EXAMPLE_FILES})
add_cmdline_test(cgalpngtest EXE ${OPENSCAD_BINPATH} ARGS --render -o SUFFIX png FILES ${CGALPNGTEST_FILES})
add_cmdline_test(opencsgtest EXE ${OPENSCAD_BINPATH} ARGS -o SUFFIX png FILES ${OPENCSGTEST_FILES})
add_cmdline_test(csgpngtest EXE ${PYTHON_EXECUTABLE} SCRIPT ${CMAKE_SOURCE_DIR}/export_import_pngtest.py ARGS --openscad=${OPENSCAD_BINPATH} --format=csg --render EXPECTEDDIR cgalpngtest SUFFIX png FILES ${CGALPNGTEST_FILES})
add_cmdline_test(throwntogethertest EXE ${OPENSCAD_BINPATH} ARGS --preview=throwntogether -o SUFFIX png FILES ${THROWNTOGETHERTEST_FILES})
# FIXME: We don't actually need to compare the output of cgalstlsanitytest
# with anything. It's self-contained and returns != 0 on error
add_cmdline_test(cgalstlsanitytest EXE ${PYTHON_EXECUTABLE} SCRIPT ${CMAKE_SOURCE_DIR}/cgalstlsanitytest SUFFIX txt ARGS ${OPENSCAD_BINPATH} FILES ${CGALSTLSANITYTEST_FILES})

#
# Trivial Export/Import files
# This sanity-checks bidirectional file format import/export
#

list(APPEND TRIVIAL_IMPORT_EXPORT_2D_FILES
            ${CMAKE_SOURCE_DIR}/../testdata/scad/misc/square10.scad)
list(APPEND TRIVIAL_IMPORT_EXPORT_3D_FILES
            ${CMAKE_SOURCE_DIR}/../testdata/scad/misc/cube10.scad)

add_cmdline_test(monotonepngtest EXE ${OPENSCAD_BINPATH} ARGS --colorscheme=Monotone --render -o SUFFIX png FILES ${TRIVIAL_IMPORT_EXPORT_2D_FILES} ${TRIVIAL_IMPORT_EXPORT_3D_FILES})
add_cmdline_test(stlpngtest EXE ${PYTHON_EXECUTABLE} SCRIPT ${CMAKE_SOURCE_DIR}/export_import_pngtest.py ARGS --openscad=${OPENSCAD_BINPATH} --format=STL EXPECTEDDIR monotonepngtest SUFFIX png FILES ${TRIVIAL_IMPORT_EXPORT_3D_FILES})
add_cmdline_test(offpngtest EXE ${PYTHON_EXECUTABLE} SCRIPT ${CMAKE_SOURCE_DIR}/export_import_pngtest.py ARGS --openscad=${OPENSCAD_BINPATH} --format=OFF EXPECTEDDIR monotonepngtest SUFFIX png FILES ${TRIVIAL_IMPORT_EXPORT_3D_FILES})
add_cmdline_test(amfpngtest EXE ${PYTHON_EXECUTABLE} SCRIPT ${CMAKE_SOURCE_DIR}/export_import_pngtest.py ARGS --openscad=${OPENSCAD_BINPATH} --format=AMF EXPECTEDDIR monotonepngtest SUFFIX png FILES ${TRIVIAL_IMPORT_EXPORT_3D_FILES})
add_cmdline_test(3mfpngtest EXE ${PYTHON_EXECUTABLE} SCRIPT ${CMAKE_SOURCE_DIR}/export_import_pngtest.py ARGS --openscad=${OPENSCAD_BINPATH} --format=3MF --enable=3mf-import --enable=3mf-export EXPECTEDDIR monotonepngtest SUFFIX png FILES ${TRIVIAL_IMPORT_EXPORT_3D_FILES})
add_cmdline_test(dxfpngtest EXE ${PYTHON_EXECUTABLE} SCRIPT ${CMAKE_SOURCE_DIR}/export_import_pngtest.py ARGS --openscad=${OPENSCAD_BINPATH} --format=DXF --render=cgal EXPECTEDDIR monotonepngtest SUFFIX png FILES ${TRIVIAL_IMPORT_EXPORT_2D_FILES})
add_cmdline_test(svgpngtest EXE ${PYTHON_EXECUTABLE} SCRIPT ${CMAKE_SOURCE_DIR}/export_import_pngtest.py ARGS --openscad=${OPENSCAD_BINPATH} --format=SVG --render=cgal --enable=svg-import EXPECTEDDIR monotonepngtest SUFFIX png FILES ${TRIVIAL_IMPORT_EXPORT_2D_FILES})

#
# Corner-case Export/Import tests
#

add_cmdline_test(monotonepngtest EXE ${OPENSCAD_BINPATH} ARGS --colorscheme=Monotone --render -o SUFFIX png FILES ${EXPORT3D_CGAL_TEST_FILES} ${EXPORT3D_CGALCGAL_TEST_FILES})

# Disabled for now, needs implementation of #420 to be stable
# add_cmdline_test(stlexport EXE ${OPENSCAD_BINPATH} ARGS -o SUFFIX stl FILES ${EXPORT_STL_TEST_FILES})

add_cmdline_test(3mfexport EXE ${OPENSCAD_BINPATH} ARGS -o SUFFIX 3mf FILES ${EXPORT_3MF_TEST_FILES})

# stlpngtest: direct STL output, preview rendering
add_cmdline_test(stlpngtest EXE ${PYTHON_EXECUTABLE} SCRIPT ${CMAKE_SOURCE_DIR}/export_import_pngtest.py ARGS --openscad=${OPENSCAD_BINPATH} --format=STL EXPECTEDDIR monotonepngtest SUFFIX png FILES ${EXPORT3D_TEST_FILES})
# cgalstlpngtest: CGAL STL output, normal rendering
add_cmdline_test(stlcgalpngtest EXE ${PYTHON_EXECUTABLE} SCRIPT ${CMAKE_SOURCE_DIR}/export_import_pngtest.py ARGS --openscad=${OPENSCAD_BINPATH} --format=STL --require-manifold --render EXPECTEDDIR monotonepngtest SUFFIX png FILES ${EXPORT3D_CGAL_TEST_FILES})
# cgalstlcgalpngtest: CGAL STL output, CGAL rendering
add_cmdline_test(cgalstlcgalpngtest EXE ${PYTHON_EXECUTABLE} SCRIPT ${CMAKE_SOURCE_DIR}/export_import_pngtest.py ARGS --openscad=${OPENSCAD_BINPATH} --format=STL --require-manifold --render=cgal EXPECTEDDIR monotonepngtest SUFFIX png FILES ${EXPORT3D_CGALCGAL_TEST_FILES})

add_cmdline_test(offpngtest EXE ${PYTHON_EXECUTABLE} SCRIPT ${CMAKE_SOURCE_DIR}/export_import_pngtest.py ARGS --openscad=${OPENSCAD_BINPATH} --format=OFF --render EXPECTEDDIR monotonepngtest SUFFIX png FILES ${EXPORT3D_TEST_FILES})
add_cmdline_test(offcgalpngtest EXE ${PYTHON_EXECUTABLE} SCRIPT ${CMAKE_SOURCE_DIR}/export_import_pngtest.py ARGS --openscad=${OPENSCAD_BINPATH} --format=OFF --render=cgal EXPECTEDDIR monotonepngtest SUFFIX png FILES ${EXPORT3D_CGAL_TEST_FILES})

add_cmdline_test(dxfpngtest EXE ${PYTHON_EXECUTABLE} SCRIPT ${CMAKE_SOURCE_DIR}/export_import_pngtest.py ARGS --openscad=${OPENSCAD_BINPATH} --format=DXF --render=cgal EXPECTEDDIR cgalpngtest SUFFIX png FILES ${FILES_2D} ${SCAD_DXF_FILES})

add_cmdline_test(svgpngtest EXE ${PYTHON_EXECUTABLE} SCRIPT ${CMAKE_SOURCE_DIR}/export_import_pngtest.py ARGS --openscad=${OPENSCAD_BINPATH} --format=SVG --render=cgal --enable=svg-import EXPECTEDDIR cgalpngtest SUFFIX png FILES ${FILES_2D} ${SCAD_SVG_FILES})

#
# Failing tests
#
add_failing_test(stlfailedtest EXE ${PYTHON_EXECUTABLE} SCRIPT ${CMAKE_SOURCE_DIR}/shouldfail.py ARGS --openscad=${OPENSCAD_BINPATH} --retval=1 -o SUFFIX stl FILES ${CMAKE_SOURCE_DIR}/../testdata/scad/misc/empty-union.scad)
add_failing_test(offfailedtest EXE ${PYTHON_EXECUTABLE} SCRIPT ${CMAKE_SOURCE_DIR}/shouldfail.py ARGS --openscad=${OPENSCAD_BINPATH} --retval=1 -o SUFFIX off FILES ${CMAKE_SOURCE_DIR}/../testdata/scad/misc/empty-union.scad)
add_failing_test(parsererrors EXE ${PYTHON_EXECUTABLE} SCRIPT ${CMAKE_SOURCE_DIR}/shouldfail.py ARGS --openscad=${OPENSCAD_BINPATH} --retval=1 -o SUFFIX stl FILES ${FAILING_FILES})

# Hardwarning Test       
add_failing_test(hardwarnings EXE ${PYTHON_EXECUTABLE} SCRIPT ${CMAKE_SOURCE_DIR}/shouldfail.py ARGS --openscad=${OPENSCAD_BINPATH} --retval=1 --hardwarnings -o SUFFIX echo FILES ${CMAKE_SOURCE_DIR}/../testdata/scad/misc/errors-warnings.scad)

# Verify that test framework is paying attention to alpha channel, issue 1492
#add_cmdline_test(openscad-colorscheme-cornfield-alphafail EXE ${OPENSCAD_BINPATH} ARGS --colorscheme=Cornfield -o SUFFIX png FILES ${CMAKE_SOURCE_DIR}/../examples/Basics/logo.scad)

# The "expected image" supplied for this "alphafail" test has the alpha channel for all background pixels cleared (a==0), when they should be opaque (a==1) for this colorscheme.  so if test framework is functioning properly then the image comparison should fail
# Commented out because the master branch isn't capable of making the expected image yet. Also TEST_GENERATE=1 makes an expected image that makes the test fail.
#set_property(TEST openscad-colorscheme-cornfield-alphafail_logo PROPERTY WILL_FAIL TRUE)

#
# Add experimental tests
#

#
# Customizer tests
#

add_cmdline_test(customizertest EXE ${OPENSCAD_BINPATH} ARGS --enable=customizer -o SUFFIX ast FILES
                 ${CMAKE_SOURCE_DIR}/../testdata/scad/customizer/description.scad
                 ${CMAKE_SOURCE_DIR}/../testdata/scad/customizer/parameter.scad
                 ${CMAKE_SOURCE_DIR}/../testdata/scad/customizer/allmodulescomment.scad
                 ${CMAKE_SOURCE_DIR}/../testdata/scad/customizer/allfunctionscomment.scad
                 ${CMAKE_SOURCE_DIR}/../testdata/scad/customizer/allexpressionscomment.scad
                 ${CMAKE_SOURCE_DIR}/../testdata/scad/customizer/group.scad
                 )

add_cmdline_test(customizertest-first EXE ${OPENSCAD_BINPATH} ARGS --enable=customizer -p ${CMAKE_SOURCE_DIR}/../testdata/scad/customizer/setofparameter.json -P firstSet -o SUFFIX ast FILES ${CMAKE_SOURCE_DIR}/../testdata/scad/customizer/setofparameter.scad)
add_cmdline_test(customizertest-wrong EXE ${OPENSCAD_BINPATH} ARGS --enable=customizer -p ${CMAKE_SOURCE_DIR}/../testdata/scad/customizer/setofparameter.json -P wrongSetValues -o SUFFIX ast FILES ${CMAKE_SOURCE_DIR}/../testdata/scad/customizer/setofparameter.scad)
add_cmdline_test(customizertest-incomplete EXE ${OPENSCAD_BINPATH} ARGS --enable=customizer -p ${CMAKE_SOURCE_DIR}/../testdata/scad/customizer/setofparameter.json -P thirdSet -o SUFFIX ast FILES ${CMAKE_SOURCE_DIR}/../testdata/scad/customizer/setofparameter.scad)
add_cmdline_test(customizertest-imgset EXE ${OPENSCAD_BINPATH} ARGS --enable=customizer -p ${CMAKE_SOURCE_DIR}/../testdata/scad/customizer/setofparameter.json -P imagine -o SUFFIX ast FILES ${CMAKE_SOURCE_DIR}/../testdata/scad/customizer/setofparameter.scad)
add_cmdline_test(customizertest-setNameWithDot EXE ${OPENSCAD_BINPATH} ARGS --enable=customizer -p ${CMAKE_SOURCE_DIR}/../testdata/scad/customizer/setofparameter.json -P Name.dot -o SUFFIX ast FILES ${CMAKE_SOURCE_DIR}/../testdata/scad/customizer/setofparameter.scad)
# Tests using the actual OpenSCAD binary

# non-ASCII filenames
add_cmdline_test(openscad-nonascii EXE ${OPENSCAD_BINPATH} ARGS -o 
                 SUFFIX csg 
                 FILES ${CMAKE_SOURCE_DIR}/../testdata/scad/misc/sfære.scad)

# Variable override (-D arg)

# FIXME - this breaks on older cmake that is very common 'in the wild' on linux
# Override simple variable
if("${CMAKE_MAJOR_VERSION}.${CMAKE_MINOR_VERSION}.${CMAKE_PATCH_VERSION}" VERSION_GREATER 2.8.10)
add_cmdline_test(openscad-override EXE ${OPENSCAD_BINPATH}
                 ARGS -D a=3$<SEMICOLON> -o
                 SUFFIX echo
                 FILES ${CMAKE_SOURCE_DIR}/../testdata/scad/misc/override.scad)
endif()

# Image output parameters
add_cmdline_test(openscad-imgsize EXE ${OPENSCAD_BINPATH}
                 ARGS --imgsize 100,100 -o 
                 SUFFIX png 
                 FILES ${CMAKE_SOURCE_DIR}/../testdata/scad/3D/misc/camera-tests.scad)
add_cmdline_test(openscad-imgstretch EXE ${OPENSCAD_BINPATH}
                 ARGS --imgsize 500,100 -o 
                 SUFFIX png 
                 FILES ${CMAKE_SOURCE_DIR}/../testdata/scad/3D/misc/camera-tests.scad)
add_cmdline_test(openscad-imgstretch2 EXE ${OPENSCAD_BINPATH}
                 ARGS --imgsize 100,500 -o 
                 SUFFIX png 
                 FILES ${CMAKE_SOURCE_DIR}/../testdata/scad/3D/misc/camera-tests.scad)
# Perspective gimbal cam
add_cmdline_test(openscad-camdist EXE ${OPENSCAD_BINPATH} 
                 ARGS --imgsize=500,500 --camera=0,0,0,90,0,90,200 -o
                 SUFFIX png
                 FILES ${CMAKE_SOURCE_DIR}/../testdata/scad/3D/misc/camera-tests.scad)
# Perspective gimbal cam
add_cmdline_test(openscad-camrot EXE ${OPENSCAD_BINPATH}
                 ARGS --imgsize=500,500 --camera=0,0,0,440,337.5,315,200 -o
                 SUFFIX png
                 FILES ${CMAKE_SOURCE_DIR}/../testdata/scad/3D/misc/camera-tests.scad)
# Perspective gimbal cam
add_cmdline_test(openscad-camtrans EXE ${OPENSCAD_BINPATH}
                 ARGS --imgsize=500,500 --camera=100,-20,-10,90,0,90,200 -o
                 SUFFIX png
                 FILES ${CMAKE_SOURCE_DIR}/../testdata/scad/3D/misc/camera-tests.scad)
# Perspective gimbal cam, viewall
add_cmdline_test(openscad-camtrans-viewall EXE ${OPENSCAD_BINPATH}
                 ARGS --imgsize=500,500 --camera=100,-20,-10,90,0,90,6000 --viewall -o
                 SUFFIX png
                 FILES ${CMAKE_SOURCE_DIR}/../testdata/scad/3D/misc/camera-tests.scad)
# Perspective gimbal cam, viewall, autocenter, off-center
add_cmdline_test(openscad-camtrans-viewall-offcenter EXE ${OPENSCAD_BINPATH}
                 ARGS --imgsize=500,500 --camera=0,0,0,30,40,50,10 --viewall --autocenter -o
                 SUFFIX png
                 FILES ${CMAKE_SOURCE_DIR}/../testdata/scad/3D/misc/camera-tests-offcenter.scad)
# Orthographic gimbal cam
add_cmdline_test(openscad-camortho EXE ${OPENSCAD_BINPATH}
                 ARGS --imgsize=500,500 --camera=100,-20,-20,90,0,90,220 --projection=o -o
                 SUFFIX png
                 FILES ${CMAKE_SOURCE_DIR}/../testdata/scad/3D/misc/camera-tests.scad)
# Orthographic gimbal cam viewall
add_cmdline_test(openscad-camortho-viewall EXE ${OPENSCAD_BINPATH}
                 ARGS --imgsize=500,500 --camera=100,-20,-10,90,0,90,3000 --viewall --projection=o -o
                 SUFFIX png
                 FILES ${CMAKE_SOURCE_DIR}/../testdata/scad/3D/misc/camera-tests.scad)
# Perspective vector cam
add_cmdline_test(openscad-cameye EXE ${OPENSCAD_BINPATH}
                 ARGS --imgsize=500,500 --camera=120,80,60,0,0,0 -o
                 SUFFIX png
                 FILES ${CMAKE_SOURCE_DIR}/../testdata/scad/3D/misc/camera-tests.scad)
add_cmdline_test(openscad-cameye_front EXE ${OPENSCAD_BINPATH}
                 ARGS --imgsize=500,500 --camera=0,-130,0,0,0,0 -o
                 SUFFIX png
                 FILES ${CMAKE_SOURCE_DIR}/../testdata/scad/3D/misc/camera-tests.scad)
add_cmdline_test(openscad-cameye_back EXE ${OPENSCAD_BINPATH}
                 ARGS --imgsize=500,500 --camera=0,130,0,0,0,0 -o
                 SUFFIX png
                 FILES ${CMAKE_SOURCE_DIR}/../testdata/scad/3D/misc/camera-tests.scad)
add_cmdline_test(openscad-cameye_left EXE ${OPENSCAD_BINPATH}
                 ARGS --imgsize=500,500 --camera=-130,0,0,0,0,0 -o
                 SUFFIX png
                 FILES ${CMAKE_SOURCE_DIR}/../testdata/scad/3D/misc/camera-tests.scad)
add_cmdline_test(openscad-cameye_right EXE ${OPENSCAD_BINPATH}
                 ARGS --imgsize=500,500 --camera=130,0,0,0,0,0 -o
                 SUFFIX png
                 FILES ${CMAKE_SOURCE_DIR}/../testdata/scad/3D/misc/camera-tests.scad)
add_cmdline_test(openscad-cameye_top EXE ${OPENSCAD_BINPATH}
                 ARGS --imgsize=500,500 --camera=0,0,130,0,0,0 -o
                 SUFFIX png
                 FILES ${CMAKE_SOURCE_DIR}/../testdata/scad/3D/misc/camera-tests.scad)
add_cmdline_test(openscad-cameye_bottom EXE ${OPENSCAD_BINPATH}
                 ARGS --imgsize=500,500 --camera=0,0,-130,0,0,0 -o
                 SUFFIX png
                 FILES ${CMAKE_SOURCE_DIR}/../testdata/scad/3D/misc/camera-tests.scad)

# Perspective vector cam
add_cmdline_test(openscad-cameye2 EXE ${OPENSCAD_BINPATH}
                 ARGS --imgsize=500,500 --camera=160,140,130,0,0,0 -o
                 SUFFIX png
                 FILES ${CMAKE_SOURCE_DIR}/../testdata/scad/3D/misc/camera-tests.scad)
# Perspective vector cam
add_cmdline_test(openscad-camcenter EXE ${OPENSCAD_BINPATH}
                 ARGS --imgsize=500,500 --camera=100,60,30,20,10,30  -o
                 SUFFIX png
                 FILES ${CMAKE_SOURCE_DIR}/../testdata/scad/3D/misc/camera-tests.scad)
# Perspective vector cam viewall
add_cmdline_test(openscad-camcenter-viewall EXE ${OPENSCAD_BINPATH}
                 ARGS --imgsize=500,500 --camera=60,40,30,20,10,30 --viewall -o
                 SUFFIX png
                 FILES ${CMAKE_SOURCE_DIR}/../testdata/scad/3D/misc/camera-tests.scad)
# Orthographic vector cam
add_cmdline_test(openscad-cameyeortho EXE ${OPENSCAD_BINPATH}
                 ARGS --imgsize=500,500 --camera=90,80,75,0,0,0 --projection=o -o 
                 SUFFIX png
                 FILES ${CMAKE_SOURCE_DIR}/../testdata/scad/3D/misc/camera-tests.scad)
# Orthographic vector cam viewall
add_cmdline_test(openscad-cameyeortho-viewall EXE ${OPENSCAD_BINPATH}
                 ARGS --imgsize=500,500 --camera=16,14,13,0,0,0 --viewall --projection=o -o 
                 SUFFIX png
                 FILES ${CMAKE_SOURCE_DIR}/../testdata/scad/3D/misc/camera-tests.scad)

# View Options tests
add_cmdline_test(openscad-viewoptions-axes EXE ${OPENSCAD_BINPATH} ARGS --imgsize=500,500 --camera=16,14,13,0,0,0 --viewall --view axes -o SUFFIX png FILES ${CMAKE_SOURCE_DIR}/../testdata/scad/3D/misc/view-options-tests.scad)
add_cmdline_test(openscad-viewoptions-axes-scales EXE ${OPENSCAD_BINPATH} ARGS --imgsize=500,500 --camera=16,14,13,0,0,0 --viewall --view axes,scales -o SUFFIX png FILES ${CMAKE_SOURCE_DIR}/../testdata/scad/3D/misc/view-options-tests.scad)
add_cmdline_test(openscad-viewoptions-edges EXE ${OPENSCAD_BINPATH} ARGS --imgsize=500,500 --camera=16,14,13,0,0,0 --viewall --view edges -o SUFFIX png FILES ${CMAKE_SOURCE_DIR}/../testdata/scad/3D/misc/view-options-tests.scad)
add_cmdline_test(openscad-viewoptions-axes-scales-edges EXE ${OPENSCAD_BINPATH} ARGS --imgsize=500,500 --camera=16,14,13,0,0,0 --viewall --view axes,scales,edges -o SUFFIX png FILES ${CMAKE_SOURCE_DIR}/../testdata/scad/3D/misc/view-options-tests.scad)
add_cmdline_test(openscad-viewoptions-wireframe EXE ${OPENSCAD_BINPATH} ARGS --imgsize=500,500 --camera=16,14,13,0,0,0 --viewall --render --view wireframe -o SUFFIX png FILES ${CMAKE_SOURCE_DIR}/../testdata/scad/3D/misc/view-options-tests.scad)
add_cmdline_test(openscad-viewoptions-crosshairs EXE ${OPENSCAD_BINPATH} ARGS --imgsize=500,500 --camera=16,14,13,0,0,0 --viewall --render --view crosshairs -o SUFFIX png FILES ${CMAKE_SOURCE_DIR}/../testdata/scad/3D/misc/view-options-tests.scad)

# Colorscheme tests
add_cmdline_test(openscad-colorscheme-cornfield EXE ${OPENSCAD_BINPATH}
                 ARGS --colorscheme=Cornfield -o 
                 SUFFIX png 
                 FILES ${CMAKE_SOURCE_DIR}/../examples/Basics/logo.scad)
add_cmdline_test(openscad-colorscheme-metallic EXE ${OPENSCAD_BINPATH}
                 ARGS --colorscheme=Metallic -o 
                 SUFFIX png 
                 FILES ${CMAKE_SOURCE_DIR}/../examples/Basics/logo.scad)
add_cmdline_test(openscad-colorscheme-sunset EXE ${OPENSCAD_BINPATH}
                 ARGS --colorscheme=Sunset -o 
                 SUFFIX png 
                 FILES ${CMAKE_SOURCE_DIR}/../examples/Basics/logo.scad)
add_cmdline_test(openscad-colorscheme-starnight EXE ${OPENSCAD_BINPATH}
                 ARGS --colorscheme=Starnight -o 
                 SUFFIX png 
                 FILES ${CMAKE_SOURCE_DIR}/../examples/Basics/logo.scad)
add_cmdline_test(openscad-colorscheme-monotone EXE ${OPENSCAD_BINPATH}
                 ARGS --colorscheme=Monotone -o 
                 SUFFIX png 
                 FILES ${CMAKE_SOURCE_DIR}/../examples/Basics/logo.scad)
add_cmdline_test(openscad-colorscheme-metallic-render EXE ${OPENSCAD_BINPATH}
                 ARGS --colorscheme=Metallic --render -o 
                 SUFFIX png 
                 FILES ${CMAKE_SOURCE_DIR}/../examples/Basics/CSG.scad)

#message("Available test configurations: ${TEST_CONFIGS}")
#foreach(CONF ${TEST_CONFIGS})
#  message("${CONF}: ${${CONF}_TEST_CONFIG}")
#endforeach()

message(STATUS "CPPFLAGS: ${CMAKE_CXX_FLAGS}")<|MERGE_RESOLUTION|>--- conflicted
+++ resolved
@@ -831,11 +831,7 @@
       if (${EXPERIMENTAL} EQUAL -1)
         set(EXPERIMENTAL_OPTION "")
       else()
-<<<<<<< HEAD
-        set(EXPERIMENTAL_OPTION "--enable=amf-import" "--enable=svg-import" "--enable=3mf-import" "--enable=3mf-export")
-=======
         set(EXPERIMENTAL_OPTION "--enable=3mf-import" "--enable=3mf-export")
->>>>>>> 69bf5a55
       endif()
 
       # 2D tests should be viewed from the top, not an angle.
