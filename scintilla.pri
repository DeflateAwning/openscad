scintilla {
  HEADERS += src/scintillaeditor.h src/scadlexer.h
  SOURCES += src/scintillaeditor.cpp src/scadlexer.cpp

  DEFINES += USE_SCINTILLA_EDITOR

  QSCILOADED =
  OPENSCAD_LIBDIR = $$(OPENSCAD_LIBRARIES)

  !isEmpty(OPENSCAD_LIBDIR) {
    exists($$OPENSCAD_LIBDIR) {
      exists($$OPENSCAD_LIBDIR/lib/x86_64-linux-gnu/qt5/mkspecs/features/qscintilla2.prf) {
        include($$OPENSCAD_LIBDIR/lib/x86_64-linux-gnu/qt5/mkspecs/features/qscintilla2.prf)
        INCLUDEPATH = $$OPENSCAD_LIBDIR/include/qt5 $$INCLUDEPATH
        LIBS = -L$$OPENSCAD_LIBDIR/lib/x86_64-linux-gnu $$LIBS
        QSCILOADED=yes
      }
    }
  }

<<<<<<< HEAD
  CONFIG(mingw-cross-env) {
    include( ./mingw-cross-env/qt5/mkspecs/features/qscintilla2.prf )
=======
  BUILDTYPE=$$(OPENSCAD_BUILD)
  contains( BUILDTYPE, MXECROSS ) {
    include( $$(DEPLOYDIR)/mingw-cross-env/qt5/mkspecs/features/qscintilla2.prf )
>>>>>>> 59797d7b
    QSCILOADED=yes
  }

  # The qscintilla2.prf which ships with QScintilla is broken for Mac/Windows
  # debug builds, so we supply our own
  isEmpty(QSCILOADED) {
    win32|macx: {
      include(qscintilla2.prf)
      QSCILOADED=yes
    }
  }

  isEmpty(QSCILOADED) {
    load(qscintilla2) {
      QSCILOADED=yes
      # All good, found installed *.prf file.
    }
  }

  isEmpty(QSCILOADED) {
    # Older scintilla libs (e.g. 2.7.2 on fedora20) do not provide the
    # prf file.
    #
    # In addition Ubuntu (and maybe other distributions) have the Qt5
    # prf file in the wrong location so it's not picked up by qmake
    #
    message("Using local copy of qscintilla2.prf instead.")
    include(qscintilla2.prf)
    QSCILOADED=yes
  }

}<|MERGE_RESOLUTION|>--- conflicted
+++ resolved
@@ -18,14 +18,9 @@
     }
   }
 
-<<<<<<< HEAD
-  CONFIG(mingw-cross-env) {
-    include( ./mingw-cross-env/qt5/mkspecs/features/qscintilla2.prf )
-=======
   BUILDTYPE=$$(OPENSCAD_BUILD)
   contains( BUILDTYPE, MXECROSS ) {
     include( $$(DEPLOYDIR)/mingw-cross-env/qt5/mkspecs/features/qscintilla2.prf )
->>>>>>> 59797d7b
     QSCILOADED=yes
   }
 
